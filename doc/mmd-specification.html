<!DOCTYPE html>
<html lang="en">
<head>
<meta charset="UTF-8">
<meta http-equiv="X-UA-Compatible" content="IE=edge">
<meta name="viewport" content="width=device-width, initial-scale=1.0">
<meta name="generator" content="Asciidoctor 2.0.10">
<meta name="author" content="Øystein&#160;Godøy, Lara&#160;Ferrighi, Trygve&#160;Halsne, Øystein&#160;Torget, Bard&#160;Saadatnejad, Egil&#160;Støren, Sarfraz&#160;Alam">
<title>MET Norway Metadata Format Specification</title>
<link rel="stylesheet" href="https://fonts.googleapis.com/css?family=Open+Sans:300,300italic,400,400italic,600,600italic%7CNoto+Serif:400,400italic,700,700italic%7CDroid+Sans+Mono:400,700">
<style>
/* Asciidoctor default stylesheet | MIT License | https://asciidoctor.org */
/* Uncomment @import statement to use as custom stylesheet */
/*@import "https://fonts.googleapis.com/css?family=Open+Sans:300,300italic,400,400italic,600,600italic%7CNoto+Serif:400,400italic,700,700italic%7CDroid+Sans+Mono:400,700";*/
article,aside,details,figcaption,figure,footer,header,hgroup,main,nav,section{display:block}
audio,video{display:inline-block}
audio:not([controls]){display:none;height:0}
html{font-family:sans-serif;-ms-text-size-adjust:100%;-webkit-text-size-adjust:100%}
a{background:none}
a:focus{outline:thin dotted}
a:active,a:hover{outline:0}
h1{font-size:2em;margin:.67em 0}
abbr[title]{border-bottom:1px dotted}
b,strong{font-weight:bold}
dfn{font-style:italic}
hr{-moz-box-sizing:content-box;box-sizing:content-box;height:0}
mark{background:#ff0;color:#000}
code,kbd,pre,samp{font-family:monospace;font-size:1em}
pre{white-space:pre-wrap}
q{quotes:"\201C" "\201D" "\2018" "\2019"}
small{font-size:80%}
sub,sup{font-size:75%;line-height:0;position:relative;vertical-align:baseline}
sup{top:-.5em}
sub{bottom:-.25em}
img{border:0}
svg:not(:root){overflow:hidden}
figure{margin:0}
fieldset{border:1px solid silver;margin:0 2px;padding:.35em .625em .75em}
legend{border:0;padding:0}
button,input,select,textarea{font-family:inherit;font-size:100%;margin:0}
button,input{line-height:normal}
button,select{text-transform:none}
button,html input[type="button"],input[type="reset"],input[type="submit"]{-webkit-appearance:button;cursor:pointer}
button[disabled],html input[disabled]{cursor:default}
input[type="checkbox"],input[type="radio"]{box-sizing:border-box;padding:0}
button::-moz-focus-inner,input::-moz-focus-inner{border:0;padding:0}
textarea{overflow:auto;vertical-align:top}
table{border-collapse:collapse;border-spacing:0}
*,*::before,*::after{-moz-box-sizing:border-box;-webkit-box-sizing:border-box;box-sizing:border-box}
html,body{font-size:100%}
body{background:#fff;color:rgba(0,0,0,.8);padding:0;margin:0;font-family:"Noto Serif","DejaVu Serif",serif;font-weight:400;font-style:normal;line-height:1;position:relative;cursor:auto;tab-size:4;-moz-osx-font-smoothing:grayscale;-webkit-font-smoothing:antialiased}
a:hover{cursor:pointer}
img,object,embed{max-width:100%;height:auto}
object,embed{height:100%}
img{-ms-interpolation-mode:bicubic}
.left{float:left!important}
.right{float:right!important}
.text-left{text-align:left!important}
.text-right{text-align:right!important}
.text-center{text-align:center!important}
.text-justify{text-align:justify!important}
.hide{display:none}
img,object,svg{display:inline-block;vertical-align:middle}
textarea{height:auto;min-height:50px}
select{width:100%}
.center{margin-left:auto;margin-right:auto}
.stretch{width:100%}
.subheader,.admonitionblock td.content>.title,.audioblock>.title,.exampleblock>.title,.imageblock>.title,.listingblock>.title,.literalblock>.title,.stemblock>.title,.openblock>.title,.paragraph>.title,.quoteblock>.title,table.tableblock>.title,.verseblock>.title,.videoblock>.title,.dlist>.title,.olist>.title,.ulist>.title,.qlist>.title,.hdlist>.title{line-height:1.45;color:#7a2518;font-weight:400;margin-top:0;margin-bottom:.25em}
div,dl,dt,dd,ul,ol,li,h1,h2,h3,#toctitle,.sidebarblock>.content>.title,h4,h5,h6,pre,form,p,blockquote,th,td{margin:0;padding:0;direction:ltr}
a{color:#2156a5;text-decoration:underline;line-height:inherit}
a:hover,a:focus{color:#1d4b8f}
a img{border:0}
p{font-family:inherit;font-weight:400;font-size:1em;line-height:1.6;margin-bottom:1.25em;text-rendering:optimizeLegibility}
p aside{font-size:.875em;line-height:1.35;font-style:italic}
h1,h2,h3,#toctitle,.sidebarblock>.content>.title,h4,h5,h6{font-family:"Open Sans","DejaVu Sans",sans-serif;font-weight:300;font-style:normal;color:#ba3925;text-rendering:optimizeLegibility;margin-top:1em;margin-bottom:.5em;line-height:1.0125em}
h1 small,h2 small,h3 small,#toctitle small,.sidebarblock>.content>.title small,h4 small,h5 small,h6 small{font-size:60%;color:#e99b8f;line-height:0}
h1{font-size:2.125em}
h2{font-size:1.6875em}
h3,#toctitle,.sidebarblock>.content>.title{font-size:1.375em}
h4,h5{font-size:1.125em}
h6{font-size:1em}
hr{border:solid #dddddf;border-width:1px 0 0;clear:both;margin:1.25em 0 1.1875em;height:0}
em,i{font-style:italic;line-height:inherit}
strong,b{font-weight:bold;line-height:inherit}
small{font-size:60%;line-height:inherit}
code{font-family:"Droid Sans Mono","DejaVu Sans Mono",monospace;font-weight:400;color:rgba(0,0,0,.9)}
ul,ol,dl{font-size:1em;line-height:1.6;margin-bottom:1.25em;list-style-position:outside;font-family:inherit}
ul,ol{margin-left:1.5em}
ul li ul,ul li ol{margin-left:1.25em;margin-bottom:0;font-size:1em}
ul.square li ul,ul.circle li ul,ul.disc li ul{list-style:inherit}
ul.square{list-style-type:square}
ul.circle{list-style-type:circle}
ul.disc{list-style-type:disc}
ol li ul,ol li ol{margin-left:1.25em;margin-bottom:0}
dl dt{margin-bottom:.3125em;font-weight:bold}
dl dd{margin-bottom:1.25em}
abbr,acronym{text-transform:uppercase;font-size:90%;color:rgba(0,0,0,.8);border-bottom:1px dotted #ddd;cursor:help}
abbr{text-transform:none}
blockquote{margin:0 0 1.25em;padding:.5625em 1.25em 0 1.1875em;border-left:1px solid #ddd}
blockquote cite{display:block;font-size:.9375em;color:rgba(0,0,0,.6)}
blockquote cite::before{content:"\2014 \0020"}
blockquote cite a,blockquote cite a:visited{color:rgba(0,0,0,.6)}
blockquote,blockquote p{line-height:1.6;color:rgba(0,0,0,.85)}
@media screen and (min-width:768px){h1,h2,h3,#toctitle,.sidebarblock>.content>.title,h4,h5,h6{line-height:1.2}
h1{font-size:2.75em}
h2{font-size:2.3125em}
h3,#toctitle,.sidebarblock>.content>.title{font-size:1.6875em}
h4{font-size:1.4375em}}
table{background:#fff;margin-bottom:1.25em;border:solid 1px #dedede}
table thead,table tfoot{background:#f7f8f7}
table thead tr th,table thead tr td,table tfoot tr th,table tfoot tr td{padding:.5em .625em .625em;font-size:inherit;color:rgba(0,0,0,.8);text-align:left}
table tr th,table tr td{padding:.5625em .625em;font-size:inherit;color:rgba(0,0,0,.8)}
table tr.even,table tr.alt{background:#f8f8f7}
table thead tr th,table tfoot tr th,table tbody tr td,table tr td,table tfoot tr td{display:table-cell;line-height:1.6}
h1,h2,h3,#toctitle,.sidebarblock>.content>.title,h4,h5,h6{line-height:1.2;word-spacing:-.05em}
h1 strong,h2 strong,h3 strong,#toctitle strong,.sidebarblock>.content>.title strong,h4 strong,h5 strong,h6 strong{font-weight:400}
.clearfix::before,.clearfix::after,.float-group::before,.float-group::after{content:" ";display:table}
.clearfix::after,.float-group::after{clear:both}
:not(pre):not([class^=L])>code{font-size:.9375em;font-style:normal!important;letter-spacing:0;padding:.1em .5ex;word-spacing:-.15em;background:#f7f7f8;-webkit-border-radius:4px;border-radius:4px;line-height:1.45;text-rendering:optimizeSpeed;word-wrap:break-word}
:not(pre)>code.nobreak{word-wrap:normal}
:not(pre)>code.nowrap{white-space:nowrap}
pre{color:rgba(0,0,0,.9);font-family:"Droid Sans Mono","DejaVu Sans Mono",monospace;line-height:1.45;text-rendering:optimizeSpeed}
pre code,pre pre{color:inherit;font-size:inherit;line-height:inherit}
pre>code{display:block}
pre.nowrap,pre.nowrap pre{white-space:pre;word-wrap:normal}
em em{font-style:normal}
strong strong{font-weight:400}
.keyseq{color:rgba(51,51,51,.8)}
kbd{font-family:"Droid Sans Mono","DejaVu Sans Mono",monospace;display:inline-block;color:rgba(0,0,0,.8);font-size:.65em;line-height:1.45;background:#f7f7f7;border:1px solid #ccc;-webkit-border-radius:3px;border-radius:3px;-webkit-box-shadow:0 1px 0 rgba(0,0,0,.2),0 0 0 .1em white inset;box-shadow:0 1px 0 rgba(0,0,0,.2),0 0 0 .1em #fff inset;margin:0 .15em;padding:.2em .5em;vertical-align:middle;position:relative;top:-.1em;white-space:nowrap}
.keyseq kbd:first-child{margin-left:0}
.keyseq kbd:last-child{margin-right:0}
.menuseq,.menuref{color:#000}
.menuseq b:not(.caret),.menuref{font-weight:inherit}
.menuseq{word-spacing:-.02em}
.menuseq b.caret{font-size:1.25em;line-height:.8}
.menuseq i.caret{font-weight:bold;text-align:center;width:.45em}
b.button::before,b.button::after{position:relative;top:-1px;font-weight:400}
b.button::before{content:"[";padding:0 3px 0 2px}
b.button::after{content:"]";padding:0 2px 0 3px}
p a>code:hover{color:rgba(0,0,0,.9)}
#header,#content,#footnotes,#footer{width:100%;margin-left:auto;margin-right:auto;margin-top:0;margin-bottom:0;max-width:62.5em;*zoom:1;position:relative;padding-left:.9375em;padding-right:.9375em}
#header::before,#header::after,#content::before,#content::after,#footnotes::before,#footnotes::after,#footer::before,#footer::after{content:" ";display:table}
#header::after,#content::after,#footnotes::after,#footer::after{clear:both}
#content{margin-top:1.25em}
#content::before{content:none}
#header>h1:first-child{color:rgba(0,0,0,.85);margin-top:2.25rem;margin-bottom:0}
#header>h1:first-child+#toc{margin-top:8px;border-top:1px solid #dddddf}
#header>h1:only-child,body.toc2 #header>h1:nth-last-child(2){border-bottom:1px solid #dddddf;padding-bottom:8px}
#header .details{border-bottom:1px solid #dddddf;line-height:1.45;padding-top:.25em;padding-bottom:.25em;padding-left:.25em;color:rgba(0,0,0,.6);display:-ms-flexbox;display:-webkit-flex;display:flex;-ms-flex-flow:row wrap;-webkit-flex-flow:row wrap;flex-flow:row wrap}
#header .details span:first-child{margin-left:-.125em}
#header .details span.email a{color:rgba(0,0,0,.85)}
#header .details br{display:none}
#header .details br+span::before{content:"\00a0\2013\00a0"}
#header .details br+span.author::before{content:"\00a0\22c5\00a0";color:rgba(0,0,0,.85)}
#header .details br+span#revremark::before{content:"\00a0|\00a0"}
#header #revnumber{text-transform:capitalize}
#header #revnumber::after{content:"\00a0"}
#content>h1:first-child:not([class]){color:rgba(0,0,0,.85);border-bottom:1px solid #dddddf;padding-bottom:8px;margin-top:0;padding-top:1rem;margin-bottom:1.25rem}
#toc{border-bottom:1px solid #e7e7e9;padding-bottom:.5em}
#toc>ul{margin-left:.125em}
#toc ul.sectlevel0>li>a{font-style:italic}
#toc ul.sectlevel0 ul.sectlevel1{margin:.5em 0}
#toc ul{font-family:"Open Sans","DejaVu Sans",sans-serif;list-style-type:none}
#toc li{line-height:1.3334;margin-top:.3334em}
#toc a{text-decoration:none}
#toc a:active{text-decoration:underline}
#toctitle{color:#7a2518;font-size:1.2em}
@media screen and (min-width:768px){#toctitle{font-size:1.375em}
body.toc2{padding-left:15em;padding-right:0}
#toc.toc2{margin-top:0!important;background:#f8f8f7;position:fixed;width:15em;left:0;top:0;border-right:1px solid #e7e7e9;border-top-width:0!important;border-bottom-width:0!important;z-index:1000;padding:1.25em 1em;height:100%;overflow:auto}
#toc.toc2 #toctitle{margin-top:0;margin-bottom:.8rem;font-size:1.2em}
#toc.toc2>ul{font-size:.9em;margin-bottom:0}
#toc.toc2 ul ul{margin-left:0;padding-left:1em}
#toc.toc2 ul.sectlevel0 ul.sectlevel1{padding-left:0;margin-top:.5em;margin-bottom:.5em}
body.toc2.toc-right{padding-left:0;padding-right:15em}
body.toc2.toc-right #toc.toc2{border-right-width:0;border-left:1px solid #e7e7e9;left:auto;right:0}}
@media screen and (min-width:1280px){body.toc2{padding-left:20em;padding-right:0}
#toc.toc2{width:20em}
#toc.toc2 #toctitle{font-size:1.375em}
#toc.toc2>ul{font-size:.95em}
#toc.toc2 ul ul{padding-left:1.25em}
body.toc2.toc-right{padding-left:0;padding-right:20em}}
#content #toc{border-style:solid;border-width:1px;border-color:#e0e0dc;margin-bottom:1.25em;padding:1.25em;background:#f8f8f7;-webkit-border-radius:4px;border-radius:4px}
#content #toc>:first-child{margin-top:0}
#content #toc>:last-child{margin-bottom:0}
#footer{max-width:100%;background:rgba(0,0,0,.8);padding:1.25em}
#footer-text{color:rgba(255,255,255,.8);line-height:1.44}
#content{margin-bottom:.625em}
.sect1{padding-bottom:.625em}
@media screen and (min-width:768px){#content{margin-bottom:1.25em}
.sect1{padding-bottom:1.25em}}
.sect1:last-child{padding-bottom:0}
.sect1+.sect1{border-top:1px solid #e7e7e9}
#content h1>a.anchor,h2>a.anchor,h3>a.anchor,#toctitle>a.anchor,.sidebarblock>.content>.title>a.anchor,h4>a.anchor,h5>a.anchor,h6>a.anchor{position:absolute;z-index:1001;width:1.5ex;margin-left:-1.5ex;display:block;text-decoration:none!important;visibility:hidden;text-align:center;font-weight:400}
#content h1>a.anchor::before,h2>a.anchor::before,h3>a.anchor::before,#toctitle>a.anchor::before,.sidebarblock>.content>.title>a.anchor::before,h4>a.anchor::before,h5>a.anchor::before,h6>a.anchor::before{content:"\00A7";font-size:.85em;display:block;padding-top:.1em}
#content h1:hover>a.anchor,#content h1>a.anchor:hover,h2:hover>a.anchor,h2>a.anchor:hover,h3:hover>a.anchor,#toctitle:hover>a.anchor,.sidebarblock>.content>.title:hover>a.anchor,h3>a.anchor:hover,#toctitle>a.anchor:hover,.sidebarblock>.content>.title>a.anchor:hover,h4:hover>a.anchor,h4>a.anchor:hover,h5:hover>a.anchor,h5>a.anchor:hover,h6:hover>a.anchor,h6>a.anchor:hover{visibility:visible}
#content h1>a.link,h2>a.link,h3>a.link,#toctitle>a.link,.sidebarblock>.content>.title>a.link,h4>a.link,h5>a.link,h6>a.link{color:#ba3925;text-decoration:none}
#content h1>a.link:hover,h2>a.link:hover,h3>a.link:hover,#toctitle>a.link:hover,.sidebarblock>.content>.title>a.link:hover,h4>a.link:hover,h5>a.link:hover,h6>a.link:hover{color:#a53221}
details,.audioblock,.imageblock,.literalblock,.listingblock,.stemblock,.videoblock{margin-bottom:1.25em}
details>summary:first-of-type{cursor:pointer;display:list-item;outline:none;margin-bottom:.75em}
.admonitionblock td.content>.title,.audioblock>.title,.exampleblock>.title,.imageblock>.title,.listingblock>.title,.literalblock>.title,.stemblock>.title,.openblock>.title,.paragraph>.title,.quoteblock>.title,table.tableblock>.title,.verseblock>.title,.videoblock>.title,.dlist>.title,.olist>.title,.ulist>.title,.qlist>.title,.hdlist>.title{text-rendering:optimizeLegibility;text-align:left;font-family:"Noto Serif","DejaVu Serif",serif;font-size:1rem;font-style:italic}
table.tableblock.fit-content>caption.title{white-space:nowrap;width:0}
.paragraph.lead>p,#preamble>.sectionbody>[class="paragraph"]:first-of-type p{font-size:1.21875em;line-height:1.6;color:rgba(0,0,0,.85)}
table.tableblock #preamble>.sectionbody>[class="paragraph"]:first-of-type p{font-size:inherit}
.admonitionblock>table{border-collapse:separate;border:0;background:none;width:100%}
.admonitionblock>table td.icon{text-align:center;width:80px}
.admonitionblock>table td.icon img{max-width:none}
.admonitionblock>table td.icon .title{font-weight:bold;font-family:"Open Sans","DejaVu Sans",sans-serif;text-transform:uppercase}
.admonitionblock>table td.content{padding-left:1.125em;padding-right:1.25em;border-left:1px solid #dddddf;color:rgba(0,0,0,.6)}
.admonitionblock>table td.content>:last-child>:last-child{margin-bottom:0}
.exampleblock>.content{border-style:solid;border-width:1px;border-color:#e6e6e6;margin-bottom:1.25em;padding:1.25em;background:#fff;-webkit-border-radius:4px;border-radius:4px}
.exampleblock>.content>:first-child{margin-top:0}
.exampleblock>.content>:last-child{margin-bottom:0}
.sidebarblock{border-style:solid;border-width:1px;border-color:#dbdbd6;margin-bottom:1.25em;padding:1.25em;background:#f3f3f2;-webkit-border-radius:4px;border-radius:4px}
.sidebarblock>:first-child{margin-top:0}
.sidebarblock>:last-child{margin-bottom:0}
.sidebarblock>.content>.title{color:#7a2518;margin-top:0;text-align:center}
.exampleblock>.content>:last-child>:last-child,.exampleblock>.content .olist>ol>li:last-child>:last-child,.exampleblock>.content .ulist>ul>li:last-child>:last-child,.exampleblock>.content .qlist>ol>li:last-child>:last-child,.sidebarblock>.content>:last-child>:last-child,.sidebarblock>.content .olist>ol>li:last-child>:last-child,.sidebarblock>.content .ulist>ul>li:last-child>:last-child,.sidebarblock>.content .qlist>ol>li:last-child>:last-child{margin-bottom:0}
.literalblock pre,.listingblock>.content>pre{-webkit-border-radius:4px;border-radius:4px;word-wrap:break-word;overflow-x:auto;padding:1em;font-size:.8125em}
@media screen and (min-width:768px){.literalblock pre,.listingblock>.content>pre{font-size:.90625em}}
@media screen and (min-width:1280px){.literalblock pre,.listingblock>.content>pre{font-size:1em}}
.literalblock pre,.listingblock>.content>pre:not(.highlight),.listingblock>.content>pre[class="highlight"],.listingblock>.content>pre[class^="highlight "]{background:#f7f7f8}
.literalblock.output pre{color:#f7f7f8;background:rgba(0,0,0,.9)}
.listingblock>.content{position:relative}
.listingblock code[data-lang]::before{display:none;content:attr(data-lang);position:absolute;font-size:.75em;top:.425rem;right:.5rem;line-height:1;text-transform:uppercase;color:inherit;opacity:.5}
.listingblock:hover code[data-lang]::before{display:block}
.listingblock.terminal pre .command::before{content:attr(data-prompt);padding-right:.5em;color:inherit;opacity:.5}
.listingblock.terminal pre .command:not([data-prompt])::before{content:"$"}
.listingblock pre.highlightjs{padding:0}
.listingblock pre.highlightjs>code{padding:1em;-webkit-border-radius:4px;border-radius:4px}
.listingblock pre.prettyprint{border-width:0}
.prettyprint{background:#f7f7f8}
pre.prettyprint .linenums{line-height:1.45;margin-left:2em}
pre.prettyprint li{background:none;list-style-type:inherit;padding-left:0}
pre.prettyprint li code[data-lang]::before{opacity:1}
pre.prettyprint li:not(:first-child) code[data-lang]::before{display:none}
table.linenotable{border-collapse:separate;border:0;margin-bottom:0;background:none}
table.linenotable td[class]{color:inherit;vertical-align:top;padding:0;line-height:inherit;white-space:normal}
table.linenotable td.code{padding-left:.75em}
table.linenotable td.linenos{border-right:1px solid currentColor;opacity:.35;padding-right:.5em}
pre.pygments .lineno{border-right:1px solid currentColor;opacity:.35;display:inline-block;margin-right:.75em}
pre.pygments .lineno::before{content:"";margin-right:-.125em}
.quoteblock{margin:0 1em 1.25em 1.5em;display:table}
.quoteblock:not(.excerpt)>.title{margin-left:-1.5em;margin-bottom:.75em}
.quoteblock blockquote,.quoteblock p{color:rgba(0,0,0,.85);font-size:1.15rem;line-height:1.75;word-spacing:.1em;letter-spacing:0;font-style:italic;text-align:justify}
.quoteblock blockquote{margin:0;padding:0;border:0}
.quoteblock blockquote::before{content:"\201c";float:left;font-size:2.75em;font-weight:bold;line-height:.6em;margin-left:-.6em;color:#7a2518;text-shadow:0 1px 2px rgba(0,0,0,.1)}
.quoteblock blockquote>.paragraph:last-child p{margin-bottom:0}
.quoteblock .attribution{margin-top:.75em;margin-right:.5ex;text-align:right}
.verseblock{margin:0 1em 1.25em}
.verseblock pre{font-family:"Open Sans","DejaVu Sans",sans;font-size:1.15rem;color:rgba(0,0,0,.85);font-weight:300;text-rendering:optimizeLegibility}
.verseblock pre strong{font-weight:400}
.verseblock .attribution{margin-top:1.25rem;margin-left:.5ex}
.quoteblock .attribution,.verseblock .attribution{font-size:.9375em;line-height:1.45;font-style:italic}
.quoteblock .attribution br,.verseblock .attribution br{display:none}
.quoteblock .attribution cite,.verseblock .attribution cite{display:block;letter-spacing:-.025em;color:rgba(0,0,0,.6)}
.quoteblock.abstract blockquote::before,.quoteblock.excerpt blockquote::before,.quoteblock .quoteblock blockquote::before{display:none}
.quoteblock.abstract blockquote,.quoteblock.abstract p,.quoteblock.excerpt blockquote,.quoteblock.excerpt p,.quoteblock .quoteblock blockquote,.quoteblock .quoteblock p{line-height:1.6;word-spacing:0}
.quoteblock.abstract{margin:0 1em 1.25em;display:block}
.quoteblock.abstract>.title{margin:0 0 .375em;font-size:1.15em;text-align:center}
.quoteblock.excerpt>blockquote,.quoteblock .quoteblock{padding:0 0 .25em 1em;border-left:.25em solid #dddddf}
.quoteblock.excerpt,.quoteblock .quoteblock{margin-left:0}
.quoteblock.excerpt blockquote,.quoteblock.excerpt p,.quoteblock .quoteblock blockquote,.quoteblock .quoteblock p{color:inherit;font-size:1.0625rem}
.quoteblock.excerpt .attribution,.quoteblock .quoteblock .attribution{color:inherit;text-align:left;margin-right:0}
table.tableblock{max-width:100%;border-collapse:separate}
p.tableblock:last-child{margin-bottom:0}
td.tableblock>.content>:last-child{margin-bottom:-1.25em}
td.tableblock>.content>:last-child.sidebarblock{margin-bottom:0}
table.tableblock,th.tableblock,td.tableblock{border:0 solid #dedede}
table.grid-all>thead>tr>.tableblock,table.grid-all>tbody>tr>.tableblock{border-width:0 1px 1px 0}
table.grid-all>tfoot>tr>.tableblock{border-width:1px 1px 0 0}
table.grid-cols>*>tr>.tableblock{border-width:0 1px 0 0}
table.grid-rows>thead>tr>.tableblock,table.grid-rows>tbody>tr>.tableblock{border-width:0 0 1px}
table.grid-rows>tfoot>tr>.tableblock{border-width:1px 0 0}
table.grid-all>*>tr>.tableblock:last-child,table.grid-cols>*>tr>.tableblock:last-child{border-right-width:0}
table.grid-all>tbody>tr:last-child>.tableblock,table.grid-all>thead:last-child>tr>.tableblock,table.grid-rows>tbody>tr:last-child>.tableblock,table.grid-rows>thead:last-child>tr>.tableblock{border-bottom-width:0}
table.frame-all{border-width:1px}
table.frame-sides{border-width:0 1px}
table.frame-topbot,table.frame-ends{border-width:1px 0}
table.stripes-all tr,table.stripes-odd tr:nth-of-type(odd),table.stripes-even tr:nth-of-type(even),table.stripes-hover tr:hover{background:#f8f8f7}
th.halign-left,td.halign-left{text-align:left}
th.halign-right,td.halign-right{text-align:right}
th.halign-center,td.halign-center{text-align:center}
th.valign-top,td.valign-top{vertical-align:top}
th.valign-bottom,td.valign-bottom{vertical-align:bottom}
th.valign-middle,td.valign-middle{vertical-align:middle}
table thead th,table tfoot th{font-weight:bold}
tbody tr th{display:table-cell;line-height:1.6;background:#f7f8f7}
tbody tr th,tbody tr th p,tfoot tr th,tfoot tr th p{color:rgba(0,0,0,.8);font-weight:bold}
p.tableblock>code:only-child{background:none;padding:0}
p.tableblock{font-size:1em}
ol{margin-left:1.75em}
ul li ol{margin-left:1.5em}
dl dd{margin-left:1.125em}
dl dd:last-child,dl dd:last-child>:last-child{margin-bottom:0}
ol>li p,ul>li p,ul dd,ol dd,.olist .olist,.ulist .ulist,.ulist .olist,.olist .ulist{margin-bottom:.625em}
ul.checklist,ul.none,ol.none,ul.no-bullet,ol.no-bullet,ol.unnumbered,ul.unstyled,ol.unstyled{list-style-type:none}
ul.no-bullet,ol.no-bullet,ol.unnumbered{margin-left:.625em}
ul.unstyled,ol.unstyled{margin-left:0}
ul.checklist{margin-left:.625em}
ul.checklist li>p:first-child>.fa-square-o:first-child,ul.checklist li>p:first-child>.fa-check-square-o:first-child{width:1.25em;font-size:.8em;position:relative;bottom:.125em}
ul.checklist li>p:first-child>input[type="checkbox"]:first-child{margin-right:.25em}
ul.inline{display:-ms-flexbox;display:-webkit-box;display:flex;-ms-flex-flow:row wrap;-webkit-flex-flow:row wrap;flex-flow:row wrap;list-style:none;margin:0 0 .625em -1.25em}
ul.inline>li{margin-left:1.25em}
.unstyled dl dt{font-weight:400;font-style:normal}
ol.arabic{list-style-type:decimal}
ol.decimal{list-style-type:decimal-leading-zero}
ol.loweralpha{list-style-type:lower-alpha}
ol.upperalpha{list-style-type:upper-alpha}
ol.lowerroman{list-style-type:lower-roman}
ol.upperroman{list-style-type:upper-roman}
ol.lowergreek{list-style-type:lower-greek}
.hdlist>table,.colist>table{border:0;background:none}
.hdlist>table>tbody>tr,.colist>table>tbody>tr{background:none}
td.hdlist1,td.hdlist2{vertical-align:top;padding:0 .625em}
td.hdlist1{font-weight:bold;padding-bottom:1.25em}
.literalblock+.colist,.listingblock+.colist{margin-top:-.5em}
.colist td:not([class]):first-child{padding:.4em .75em 0;line-height:1;vertical-align:top}
.colist td:not([class]):first-child img{max-width:none}
.colist td:not([class]):last-child{padding:.25em 0}
.thumb,.th{line-height:0;display:inline-block;border:solid 4px #fff;-webkit-box-shadow:0 0 0 1px #ddd;box-shadow:0 0 0 1px #ddd}
.imageblock.left{margin:.25em .625em 1.25em 0}
.imageblock.right{margin:.25em 0 1.25em .625em}
.imageblock>.title{margin-bottom:0}
.imageblock.thumb,.imageblock.th{border-width:6px}
.imageblock.thumb>.title,.imageblock.th>.title{padding:0 .125em}
.image.left,.image.right{margin-top:.25em;margin-bottom:.25em;display:inline-block;line-height:0}
.image.left{margin-right:.625em}
.image.right{margin-left:.625em}
a.image{text-decoration:none;display:inline-block}
a.image object{pointer-events:none}
sup.footnote,sup.footnoteref{font-size:.875em;position:static;vertical-align:super}
sup.footnote a,sup.footnoteref a{text-decoration:none}
sup.footnote a:active,sup.footnoteref a:active{text-decoration:underline}
#footnotes{padding-top:.75em;padding-bottom:.75em;margin-bottom:.625em}
#footnotes hr{width:20%;min-width:6.25em;margin:-.25em 0 .75em;border-width:1px 0 0}
#footnotes .footnote{padding:0 .375em 0 .225em;line-height:1.3334;font-size:.875em;margin-left:1.2em;margin-bottom:.2em}
#footnotes .footnote a:first-of-type{font-weight:bold;text-decoration:none;margin-left:-1.05em}
#footnotes .footnote:last-of-type{margin-bottom:0}
#content #footnotes{margin-top:-.625em;margin-bottom:0;padding:.75em 0}
.gist .file-data>table{border:0;background:#fff;width:100%;margin-bottom:0}
.gist .file-data>table td.line-data{width:99%}
div.unbreakable{page-break-inside:avoid}
.big{font-size:larger}
.small{font-size:smaller}
.underline{text-decoration:underline}
.overline{text-decoration:overline}
.line-through{text-decoration:line-through}
.aqua{color:#00bfbf}
.aqua-background{background:#00fafa}
.black{color:#000}
.black-background{background:#000}
.blue{color:#0000bf}
.blue-background{background:#0000fa}
.fuchsia{color:#bf00bf}
.fuchsia-background{background:#fa00fa}
.gray{color:#606060}
.gray-background{background:#7d7d7d}
.green{color:#006000}
.green-background{background:#007d00}
.lime{color:#00bf00}
.lime-background{background:#00fa00}
.maroon{color:#600000}
.maroon-background{background:#7d0000}
.navy{color:#000060}
.navy-background{background:#00007d}
.olive{color:#606000}
.olive-background{background:#7d7d00}
.purple{color:#600060}
.purple-background{background:#7d007d}
.red{color:#bf0000}
.red-background{background:#fa0000}
.silver{color:#909090}
.silver-background{background:#bcbcbc}
.teal{color:#006060}
.teal-background{background:#007d7d}
.white{color:#bfbfbf}
.white-background{background:#fafafa}
.yellow{color:#bfbf00}
.yellow-background{background:#fafa00}
span.icon>.fa{cursor:default}
a span.icon>.fa{cursor:inherit}
.admonitionblock td.icon [class^="fa icon-"]{font-size:2.5em;text-shadow:1px 1px 2px rgba(0,0,0,.5);cursor:default}
.admonitionblock td.icon .icon-note::before{content:"\f05a";color:#19407c}
.admonitionblock td.icon .icon-tip::before{content:"\f0eb";text-shadow:1px 1px 2px rgba(155,155,0,.8);color:#111}
.admonitionblock td.icon .icon-warning::before{content:"\f071";color:#bf6900}
.admonitionblock td.icon .icon-caution::before{content:"\f06d";color:#bf3400}
.admonitionblock td.icon .icon-important::before{content:"\f06a";color:#bf0000}
.conum[data-value]{display:inline-block;color:#fff!important;background:rgba(0,0,0,.8);-webkit-border-radius:100px;border-radius:100px;text-align:center;font-size:.75em;width:1.67em;height:1.67em;line-height:1.67em;font-family:"Open Sans","DejaVu Sans",sans-serif;font-style:normal;font-weight:bold}
.conum[data-value] *{color:#fff!important}
.conum[data-value]+b{display:none}
.conum[data-value]::after{content:attr(data-value)}
pre .conum[data-value]{position:relative;top:-.125em}
b.conum *{color:inherit!important}
.conum:not([data-value]):empty{display:none}
dt,th.tableblock,td.content,div.footnote{text-rendering:optimizeLegibility}
h1,h2,p,td.content,span.alt{letter-spacing:-.01em}
p strong,td.content strong,div.footnote strong{letter-spacing:-.005em}
p,blockquote,dt,td.content,span.alt{font-size:1.0625rem}
p{margin-bottom:1.25rem}
.sidebarblock p,.sidebarblock dt,.sidebarblock td.content,p.tableblock{font-size:1em}
.exampleblock>.content{background:#fffef7;border-color:#e0e0dc;-webkit-box-shadow:0 1px 4px #e0e0dc;box-shadow:0 1px 4px #e0e0dc}
.print-only{display:none!important}
@page{margin:1.25cm .75cm}
@media print{*{-webkit-box-shadow:none!important;box-shadow:none!important;text-shadow:none!important}
html{font-size:80%}
a{color:inherit!important;text-decoration:underline!important}
a.bare,a[href^="#"],a[href^="mailto:"]{text-decoration:none!important}
a[href^="http:"]:not(.bare)::after,a[href^="https:"]:not(.bare)::after{content:"(" attr(href) ")";display:inline-block;font-size:.875em;padding-left:.25em}
abbr[title]::after{content:" (" attr(title) ")"}
pre,blockquote,tr,img,object,svg{page-break-inside:avoid}
thead{display:table-header-group}
svg{max-width:100%}
p,blockquote,dt,td.content{font-size:1em;orphans:3;widows:3}
h2,h3,#toctitle,.sidebarblock>.content>.title{page-break-after:avoid}
#toc,.sidebarblock,.exampleblock>.content{background:none!important}
#toc{border-bottom:1px solid #dddddf!important;padding-bottom:0!important}
body.book #header{text-align:center}
body.book #header>h1:first-child{border:0!important;margin:2.5em 0 1em}
body.book #header .details{border:0!important;display:block;padding:0!important}
body.book #header .details span:first-child{margin-left:0!important}
body.book #header .details br{display:block}
body.book #header .details br+span::before{content:none!important}
body.book #toc{border:0!important;text-align:left!important;padding:0!important;margin:0!important}
body.book #toc,body.book #preamble,body.book h1.sect0,body.book .sect1>h2{page-break-before:always}
.listingblock code[data-lang]::before{display:block}
#footer{padding:0 .9375em}
.hide-on-print{display:none!important}
.print-only{display:block!important}
.hide-for-print{display:none!important}
.show-for-print{display:inherit!important}}
@media print,amzn-kf8{#header>h1:first-child{margin-top:1.25rem}
.sect1{padding:0!important}
.sect1+.sect1{border:0}
#footer{background:none}
#footer-text{color:rgba(0,0,0,.6);font-size:.9em}}
@media amzn-kf8{#header,#content,#footnotes,#footer{padding:0}}
</style>
</head>
<body class="book">
<div id="header">
<h1>MET Norway Metadata Format Specification</h1>
<div class="details">
<span id="author" class="author">Øystein&#160;Godøy, Lara&#160;Ferrighi, Trygve&#160;Halsne, Øystein&#160;Torget, Bard&#160;Saadatnejad, Egil&#160;Støren, Sarfraz&#160;Alam</span><br>
<span id="revdate">Version 3.0</span>
</div>
</div>
<div id="content">
<div id="preamble">
<div class="sectionbody">
<h2 id="_abstract" class="discrete">Abstract</h2>
<div class="paragraph">
<p>MET Norway Metadata Format (MMD) is an XML metadata format for storing
information about scientific datasets. MMD is made to document datasets in
order to make them findable. In this it supports information elements of
Findable, Accessible, and Reusable from the FAIR guiding principles.
Through the web services identified in MMD and the encoding of datasets
according to the preferred format NetCDF-CF, it also supports the
Interoperable aspect.  The specification is strongly linked to discovery
metadata standards like ISO19115 and GCMD DIF, but it also extends these
as it contains configuration metadata specific for the handling of the
datasets at the host data centre.</p>
</div>
<div style="page-break-after: always;"></div>
<h2 id="_revision_history" class="discrete">Revision history</h2>
<table class="tableblock frame-all grid-all stretch">
<colgroup>
<col style="width: 25%;">
<col style="width: 25%;">
<col style="width: 25%;">
<col style="width: 25%;">
</colgroup>
<thead>
<tr>
<th class="tableblock halign-left valign-top">Version</th>
<th class="tableblock halign-left valign-top">Date</th>
<th class="tableblock halign-left valign-top">Comment</th>
<th class="tableblock halign-left valign-top">Responsible</th>
</tr>
</thead>
<tbody>
<tr>
<td class="tableblock halign-left valign-top"><p class="tableblock">3.0</p></td>
<td class="tableblock halign-left valign-top"><p class="tableblock">2020-04-30</p></td>
<td class="tableblock halign-left valign-top"><p class="tableblock">General cleaning of document related to converting it to
ASCIIDOC, a number of typos and inconsistencies have been fixed,
controlled vocabularies updated, alternate_identifier added and major
rewrite of platform and instrument, data_citation and reference and
use_constraints elements.</p></td>
<td class="tableblock halign-left valign-top"><p class="tableblock">Øystein Godøy, Lara Ferrighi, Trygve Halsne</p></td>
</tr>
<tr>
<td class="tableblock halign-left valign-top"><p class="tableblock">2.1</p></td>
<td class="tableblock halign-left valign-top"><p class="tableblock">2018-12-13</p></td>
<td class="tableblock halign-left valign-top"><p class="tableblock">Modifications of controlled vocabularies related to
satellite data and data collections, minor edit on related_dataset,
major edit on reference.</p></td>
<td class="tableblock halign-left valign-top"><p class="tableblock">Øystein Godøy</p></td>
</tr>
<tr>
<td class="tableblock halign-left valign-top"><p class="tableblock">2.0</p></td>
<td class="tableblock halign-left valign-top"><p class="tableblock">2017-10-17</p></td>
<td class="tableblock halign-left valign-top"><p class="tableblock">Added controlled vocabularies and elements for
instrument children like mode, polarisation and product_type.</p></td>
<td class="tableblock halign-left valign-top"><div class="content"><div class="paragraph">
<p>Trygve Halsne, Øystein Godøy</p>
</div></div></td>
</tr>
<tr>
<td class="tableblock halign-left valign-top"><p class="tableblock">1.9</p></td>
<td class="tableblock halign-left valign-top"><p class="tableblock">2017-05-29</p></td>
<td class="tableblock halign-left valign-top"><p class="tableblock">Added ODATA to data_access to support NBS.</p></td>
<td class="tableblock halign-left valign-top"><div class="content"><div class="paragraph">
<p>Øystein Godøy, Egil Støren, Bard Saadatnejad, Trygve Halsne</p>
</div></div></td>
</tr>
<tr>
<td class="tableblock halign-left valign-top"><p class="tableblock">1.8</p></td>
<td class="tableblock halign-left valign-top"><p class="tableblock">2017-03-13</p></td>
<td class="tableblock halign-left valign-top"><p class="tableblock">Adaptations to support NBS (in particular Sentinel-2).
Depreciation of system_specific elements used for Halo and BarentsWatch
(covered by other elements).</p></td>
<td class="tableblock halign-left valign-top"><div class="content"><div class="paragraph">
<p>Øystein Godøy, Sarfraz Alam, Trygve Halsne, Bard Saadatnejad</p>
</div></div></td>
</tr>
<tr>
<td class="tableblock halign-left valign-top"><p class="tableblock">1.7</p></td>
<td class="tableblock halign-left valign-top"><p class="tableblock">2016-11-04</p></td>
<td class="tableblock halign-left valign-top"><p class="tableblock">Consolidation of document, addition of collection
keyword and preparation for NBS usage.</p></td>
<td class="tableblock halign-left valign-top"><div class="content"><div class="paragraph">
<p>Øystein Godøy, Sarfraz Alam</p>
</div></div></td>
</tr>
<tr>
<td class="tableblock halign-left valign-top"><p class="tableblock">1.6</p></td>
<td class="tableblock halign-left valign-top"><p class="tableblock">2016-05-10</p></td>
<td class="tableblock halign-left valign-top"><div class="content"><div class="paragraph">
<p>Minor formatting changes.</p>
</div>
<div class="paragraph">
<p>Addition of configuration metadata elements (from XMD and others).
Addition of vocabulary suggestions.</p>
</div></div></td>
<td class="tableblock halign-left valign-top"><div class="content"><div class="paragraph">
<p>Øystein Godøy, Bard Saadatnejad, Sarfraz Alam</p>
</div></div></td>
</tr>
<tr>
<td class="tableblock halign-left valign-top"><p class="tableblock">1.5</p></td>
<td class="tableblock halign-left valign-top"><p class="tableblock">2013-07-15</p></td>
<td class="tableblock halign-left valign-top"></td>
<td class="tableblock halign-left valign-top"><p class="tableblock">Øystein Torget</p></td>
</tr>
<tr>
<td class="tableblock halign-left valign-top"><p class="tableblock">1.4</p></td>
<td class="tableblock halign-left valign-top"><p class="tableblock">2013-06-20</p></td>
<td class="tableblock halign-left valign-top"></td>
<td class="tableblock halign-left valign-top"><p class="tableblock">Øystein Torget</p></td>
</tr>
<tr>
<td class="tableblock halign-left valign-top"><p class="tableblock">1.3</p></td>
<td class="tableblock halign-left valign-top"><p class="tableblock">2013-03-13</p></td>
<td class="tableblock halign-left valign-top"></td>
<td class="tableblock halign-left valign-top"><p class="tableblock">Øystein Torget</p></td>
</tr>
<tr>
<td class="tableblock halign-left valign-top"><p class="tableblock">1.2</p></td>
<td class="tableblock halign-left valign-top"><p class="tableblock">2013-03-06</p></td>
<td class="tableblock halign-left valign-top"><div class="content"><div class="paragraph">
<p>Added Obsolete as a dataset status.</p>
</div>
<div class="paragraph">
<p>Re-formatted document and added some more formalism to the intro
sections.</p>
</div></div></td>
<td class="tableblock halign-left valign-top"><div class="content"><div class="paragraph">
<p>Øystein Godøy,</p>
</div>
<div class="paragraph">
<p>Øystein Torget</p>
</div></div></td>
</tr>
<tr>
<td class="tableblock halign-left valign-top"><p class="tableblock">1.1</p></td>
<td class="tableblock halign-left valign-top"><p class="tableblock">2013-02-12</p></td>
<td class="tableblock halign-left valign-top"><div class="content"><div class="paragraph">
<p>Added mapping between MMD and ISO dataset status codes.</p>
</div>
<div class="paragraph">
<p>Move vocabulary from sub element of keywords to attribute.</p>
</div></div></td>
<td class="tableblock halign-left valign-top"><p class="tableblock">Øystein Torget</p></td>
</tr>
<tr>
<td class="tableblock halign-left valign-top"><p class="tableblock">1.0</p></td>
<td class="tableblock halign-left valign-top"><p class="tableblock">2013-01-18</p></td>
<td class="tableblock halign-left valign-top"><p class="tableblock">First version.</p></td>
<td class="tableblock halign-left valign-top"><p class="tableblock">Øystein Torget</p></td>
</tr>
</tbody>
</table>
<div id="toc" class="toc">
<div id="toctitle" class="title">Table of Contents</div>
<ul class="sectlevel1">
<li><a href="#introduction">1. Introduction</a>
<ul class="sectlevel2">
<li><a href="#applicable-documents">1.1. Applicable documents</a></li>
<li><a href="#scope">1.2. Scope</a></li>
<li><a href="#objectives">1.3. Objectives</a></li>
</ul>
</li>
<li><a href="#metadata-elements">2. Metadata elements</a>
<ul class="sectlevel2">
<li><a href="#metadata_identifier">2.1. metadata_identifier</a></li>
<li><a href="#alternate_identifier">2.2. alternate_identifier</a></li>
<li><a href="#last_metadata_update">2.3. last_metadata_update</a></li>
<li><a href="#metadata_status">2.4. metadata_status</a></li>
<li><a href="#collection">2.5. collection</a></li>
<li><a href="#title">2.6. title</a></li>
<li><a href="#abstract">2.7. abstract</a></li>
<li><a href="#temporal_extent">2.8. temporal_extent</a></li>
<li><a href="#geographic_extentrectangle">2.9. geographic_extent/rectangle</a></li>
<li><a href="#geographic_extentpolygon">2.10. geographic_extent/polygon</a></li>
<li><a href="#location">2.11. location</a></li>
<li><a href="#dataset_production_status">2.12. dataset_production_status</a></li>
<li><a href="#dataset_language">2.13. dataset_language</a></li>
<li><a href="#operational_status">2.14. operational_status</a></li>
<li><a href="#access_constraint">2.15. access_constraint</a></li>
<li><a href="#use_constraint">2.16. use_constraint</a></li>
<li><a href="#personnel">2.17. personnel</a></li>
<li><a href="#data_center">2.18. data_center</a></li>
<li><a href="#data_access">2.19. data_access</a></li>
<li><a href="#related_dataset">2.20. related_dataset</a></li>
<li><a href="#storage_information">2.21. storage_information</a></li>
<li><a href="#related_information">2.22. related_information</a></li>
<li><a href="#iso_topic_category">2.23. iso_topic_category</a></li>
<li><a href="#keywords">2.24. keywords</a></li>
<li><a href="#project">2.25. project</a></li>
<li><a href="#platform">2.26. platform</a></li>
<li><a href="#activity_type">2.27. activity_type</a></li>
<li><a href="#dataset_citation">2.28. dataset_citation</a></li>
<li><a href="#cloud_cover">2.29. cloud_cover</a></li>
<li><a href="#scene_cover">2.30. scene_cover</a></li>
</ul>
</li>
<li><a href="#explanations">3. Explanations</a>
<ul class="sectlevel2">
<li><a href="#interpretation-of-child-and-parent-relationship">3.1. Interpretation of child and parent relationship</a></li>
</ul>
</li>
<li><a href="#controlled-vocabularies">4. Controlled vocabularies</a>
<ul class="sectlevel2">
<li><a href="#collection-keywords">4.1. Collection keywords</a></li>
<li><a href="#dataset-production-status-types">4.2. Dataset production status types</a></li>
<li><a href="#iso-to-mmd-mapping">4.3. ISO to MMD mapping</a></li>
<li><a href="#mmd-to-iso-mapping">4.4. MMD to ISO mapping</a></li>
<li><a href="#operational-status">4.5. Operational status</a></li>
<li><a href="#access-constraints">4.6. Access constraints</a></li>
<li><a href="#use-constraints">4.7. Use constraints</a></li>
<li><a href="#activity-type">4.8. Activity type</a></li>
<li><a href="#variable-parameter-descriptions">4.9. Variable/parameter descriptions</a></li>
<li><a href="#platform-1">4.10. Platform</a></li>
<li><a href="#instruments">4.11. Instruments</a></li>
<li><a href="#instrument-modes">4.12. Instrument modes</a></li>
<li><a href="#polarisation-modes">4.13. Polarisation modes</a></li>
<li><a href="#product-type">4.14. Product type</a></li>
<li><a href="#contact-roles">4.15. Contact roles</a></li>
<li><a href="#mmd-to-iso-mapping-1">4.16. MMD to ISO mapping</a></li>
<li><a href="#iso-topic-categories">4.17. ISO Topic categories</a></li>
<li><a href="#related-information-types">4.18. Related Information types</a></li>
<li><a href="#data-access-types">4.19. Data Access Types</a></li>
</ul>
</li>
</ul>
</div>
</div>
</div>
<div class="sect1">
<h2 id="introduction"><a class="anchor" href="#introduction"></a>1. Introduction</h2>
<div class="sectionbody">
<div class="paragraph">
<p>MET Norway Metadata Format (MMD) is an XML metadata format for storing
information about scientific datasets. It is meant for consumption by
internal systems and to be a corner stone in our data management. The main
focus of MMD is to ensure that all relevant datasets managed by MET Norway
are findable. As such the specification is strongly linked to discovery
metadata standards like ISO19115 and GCMD DIF, but it also extends these
as it contains configuration metadata specific for the handling of the
datasets at the host data centre.</p>
</div>
<div class="sect2">
<h3 id="applicable-documents"><a class="anchor" href="#applicable-documents"></a>1.1. Applicable documents</h3>
<div class="olist arabic">
<ol class="arabic">
<li>
<p><a href="https://geo-ide.noaa.gov/wiki/index.php?title=Category:ISO_19115">ISO19115</a></p>
</li>
<li>
<p><a href="http://www.fgdc.gov/standards/projects/incits-l1-standards-projects/NAP-Metadata">ISO19115 North American Profile</a></p>
</li>
<li>
<p><a href="https://ecds.se/pages/profile">Environmental Climate Data Sweden ISO19115 Profile</a></p>
</li>
<li>
<p><a href="http://inspire.ec.europa.eu/index.cfm/pageid/101">INSPIRE Metadata </a></p>
</li>
<li>
<p><a href="http://www.wmo.int/pages/prog/www/WIS/metadata_en.html">WMO Core Profile (ISO19115)</a></p>
</li>
<li>
<p><a href="http://gcmd.gsfc.nasa.gov/add/difguide/index.html">Global Change Master
Directory Interchange Format</a></p>
</li>
<li>
<p><a href="http://cfconventions.org/">Climate and Forecast Convention</a>…</p>
</li>
<li>
<p><a href="http://wiki.esipfed.org/index.php?title=Category:Attribute_Conventions_Dataset_Discovery">Attribute Convention for Dataset Discovery</a></p>
</li>
<li>
<p>ISO8601…</p>
</li>
<li>
<p><a id="anchor-2"></a><a href="http://gcmdservices.gsfc.nasa.gov/static/kms/sciencekeywords/sciencekeywords.csv">GCMD Science Keywords</a></p>
</li>
<li>
<p><a id="anchor-3"></a><a href="http://cfconventions.org/standard-names.html">Climate and
Forecast Standard Names</a></p>
</li>
<li>
<p><a id="anchor-4"></a>SeaDataNet</p>
</li>
<li>
<p><a href="http://docs.opendap.org/index.php/Documentation">OPeNDAP</a></p>
</li>
</ol>
</div>
</div>
<div class="sect2">
<h3 id="scope"><a class="anchor" href="#scope"></a>1.2. Scope</h3>
<div class="paragraph">
<p>The intended audience of this document is MET Norway employees
responsible for</p>
</div>
<div class="ulist">
<ul>
<li>
<p>implementing and maintaining software for metadata management in support
of internal and external services</p>
</li>
<li>
<p>managing datasets</p>
</li>
<li>
<p>contributing to external distributed data management services</p>
</li>
</ul>
</div>
<div class="paragraph">
<p>The following national and international data management activities have
been or are supported using the MMD specification and related software
components:</p>
</div>
<div class="ulist">
<ul>
<li>
<p><a href="https://www.barentswatch.no">BarentsWatch</a></p>
</li>
<li>
<p>Halo</p>
</li>
<li>
<p><a href="https://www.geonorge.no/Geodataarbeid/Norge-digitalt/">Norge digitalt</a></p>
</li>
<li>
<p>MET Norway Scientific Information System (METSIS)</p>
<div class="ulist">
<ul>
<li>
<p><a href="https://arc.met.no">Arctic Data Centre</a></p>
</li>
<li>
<p><a href="https://gcw.met.no">WMO Global Cryosphere Watch</a></p>
</li>
<li>
<p><a href="https://yopp.met.no">WMO Year of Polar Prediction</a></p>
</li>
<li>
<p><a href="https://sios-svalbard.org">Svalbard Integrated Arctic Earth Observing
System</a></p>
</li>
<li>
<p><a href="https://www.nordatanet.no">Norwegian Scientific Data Network</a></p>
</li>
<li>
<p><a href="https://nmdc.no">Norwegian Marine Data Centre</a></p>
</li>
<li>
<p><a href="https://cvl.eo.esa.int">ESA Cryosphere Virtual laboratory</a></p>
</li>
<li>
<p><a href="http://cryoclim.net">ESA/NOSA CryoClim</a></p>
</li>
<li>
<p><a href="https://osisaf.met.no">EUMETSAT Ocean and Sea Ice SAF</a></p>
</li>
<li>
<p><a href="https://eu-interact.org">EU H2020 project INTERACT</a></p>
</li>
<li>
<p><a href="https://applicate.eu">EU H2020 project APPLICATE</a></p>
</li>
<li>
<p><a href="http://www.access-eu.org">EU FP7 project ACCESS</a></p>
</li>
<li>
<p><a href="http://www.damocles-eu.org">EU FP 6 project DAMOCLES</a></p>
</li>
<li>
<p><a href="https://public.wmo.int/en/bulletin/international-polar-year-2007-2008">International
Polar Year</a></p>
</li>
</ul>
</div>
</li>
</ul>
</div>
<div class="paragraph">
<p>The purpose is to document datasets, not web services. Information in on
the web services for a datasets is provided through the data_access
element and accompanied by e.g. GetCapabilities documents.</p>
</div>
<div class="paragraph">
<p>Development of the specification have been supported through research
grants from the Research Council of Norway, Norwegian Space Agency,
European Space Agency, EUMETSAT, EU and ministries (BarentsWatch and
S-ENDA).</p>
</div>
</div>
<div class="sect2">
<h3 id="objectives"><a class="anchor" href="#objectives"></a>1.3. Objectives</h3>
<div class="olist arabic">
<ol class="arabic">
<li>
<p>To document data and products managed by MET Norway.</p>
</li>
<li>
<p>To facilitate metadata re-use between different projects and
services at MET Norway.</p>
</li>
<li>
<p>To be compatible with the GCMD DIF and ISO19115/ISO19139 metadata
standards as imposed by WMO and Norge Digitalt/INSPIRE.</p>
</li>
<li>
<p>To provide as lossless conversion between the different formats as
possible.</p>
</li>
</ol>
</div>
</div>
</div>
</div>
<div class="sect1">
<h2 id="metadata-elements"><a class="anchor" href="#metadata-elements"></a>2. Metadata elements</h2>
<div class="sectionbody">
<div class="sect2">
<h3 id="metadata_identifier"><a class="anchor" href="#metadata_identifier"></a>2.1. metadata_identifier</h3>
<table class="tableblock frame-all grid-all stretch">
<colgroup>
<col style="width: 20%;">
<col style="width: 80%;">
</colgroup>
<thead>
<tr>
<th class="tableblock halign-left valign-top">Element</th>
<th class="tableblock halign-left valign-top">/mmd/metadata_identifier</th>
</tr>
</thead>
<tbody>
<tr>
<td class="tableblock halign-left valign-top"><p class="tableblock">Required</p></td>
<td class="tableblock halign-left valign-top"><p class="tableblock">Yes</p></td>
</tr>
<tr>
<td class="tableblock halign-left valign-top"><p class="tableblock">Repetition allowed</p></td>
<td class="tableblock halign-left valign-top"><p class="tableblock">No</p></td>
</tr>
<tr>
<td class="tableblock halign-left valign-top"><p class="tableblock">Description</p></td>
<td class="tableblock halign-left valign-top"><div class="content"><div class="paragraph">
<p>Unique identifier for the dataset described by the metadata document.
This identifier is used to identify a dataset across different systems.</p>
</div>
<div class="paragraph">
<p>The MMD format does not make hard requirements on the format of the ids,
but to be compatible with DIF the following characters are not allowed:</p>
</div>
<div class="ulist">
<ul>
<li>
<p>Backward Slash '\'</p>
</li>
<li>
<p>Forward Slash '/'</p>
</li>
<li>
<p>Colon ':'</p>
</li>
<li>
<p>Whitespaces ' '</p>
</li>
</ul>
</div>
<div class="paragraph">
<p>The identifier used currently is UUID.</p>
</div></div></td>
</tr>
<tr>
<td class="tableblock halign-left valign-top"><p class="tableblock">Example XML</p></td>
<td class="tableblock halign-left valign-top"><div class="content"><div class="listingblock">
<div class="content">
<pre>&lt;metadata_identifier&gt;
    9663fc67-5687-4bf2-a274-f3826e41fdc8
&lt;/metadata_identifier&gt;</pre>
</div>
</div></div></td>
</tr>
<tr>
<td class="tableblock halign-left valign-top"><p class="tableblock">DIF equivalent</p></td>
<td class="tableblock halign-left valign-top"><p class="tableblock">/DIF/Entry_ID</p></td>
</tr>
<tr>
<td class="tableblock halign-left valign-top"><p class="tableblock">ISO equivalent</p></td>
<td class="tableblock halign-left valign-top"><p class="tableblock">/gmd:MD_Metadata/gmd:fileIdentifier/gco:CharacterString</p></td>
</tr>
<tr>
<td class="tableblock halign-left valign-top"><p class="tableblock">MM2 equivalent</p></td>
<td class="tableblock halign-left valign-top"><p class="tableblock">NA</p></td>
</tr>
</tbody>
</table>
</div>
<div class="sect2">
<h3 id="alternate_identifier"><a class="anchor" href="#alternate_identifier"></a>2.2. alternate_identifier</h3>
<table class="tableblock frame-all grid-all stretch">
<colgroup>
<col style="width: 20%;">
<col style="width: 80%;">
</colgroup>
<tbody>
<tr>
<td class="tableblock halign-left valign-top"><p class="tableblock">Element</p></td>
<td class="tableblock halign-left valign-top"><p class="tableblock">/mmd/alternate_identifier</p></td>
</tr>
<tr>
<td class="tableblock halign-left valign-top"><p class="tableblock">Attributes</p></td>
<td class="tableblock halign-left valign-top"><div class="content"><div class="dlist">
<dl>
<dt class="hdlist1">type</dt>
<dd>
<p>identification of the type of identifier used. Currently no
controlled vocabulary is defined, this should be added once better
knowledge of domains are known. Initially at least WMO Information
System (WIS) type identifiers should be supported. This field should <strong>not</strong>
be used for DOIs. these should go into <a href="#dataset_citation">Section 2.28</a>.</p>
</dd>
</dl>
</div></div></td>
</tr>
<tr>
<td class="tableblock halign-left valign-top"><p class="tableblock">Required</p></td>
<td class="tableblock halign-left valign-top"><p class="tableblock">No</p></td>
</tr>
<tr>
<td class="tableblock halign-left valign-top"><p class="tableblock">Repetition allowed</p></td>
<td class="tableblock halign-left valign-top"><p class="tableblock">Yes</p></td>
</tr>
<tr>
<td class="tableblock halign-left valign-top"><p class="tableblock">Description</p></td>
<td class="tableblock halign-left valign-top"><div class="content"><div class="paragraph">
<p>Alternative identifier for the dataset described by the metadata document.
This identifier is when datasets may have multiple identifiers, i.e.
identifiers depending on the framework data are shared through.</p>
</div></div></td>
</tr>
<tr>
<td class="tableblock halign-left valign-top"><p class="tableblock">Example XML</p></td>
<td class="tableblock halign-left valign-top"><div class="content"><div class="listingblock">
<div class="content">
<pre>&lt;alternate_identifier type="WIS"&gt;
    urn:x-wmo:md:int.wmo.wis::ca.gc.ec.msc-1.1.9.3
&lt;/alternate_identifier&gt;</pre>
</div>
</div></div></td>
</tr>
<tr>
<td class="tableblock halign-left valign-top"><p class="tableblock">DIF equivalent</p></td>
<td class="tableblock halign-left valign-top"><p class="tableblock">NA</p></td>
</tr>
<tr>
<td class="tableblock halign-left valign-top"><p class="tableblock">ISO equivalent</p></td>
<td class="tableblock halign-left valign-top"><p class="tableblock">NA</p></td>
</tr>
<tr>
<td class="tableblock halign-left valign-top"><p class="tableblock">MM2 equivalent</p></td>
<td class="tableblock halign-left valign-top"><p class="tableblock">NA</p></td>
</tr>
</tbody>
</table>
</div>
<div class="sect2">
<h3 id="last_metadata_update"><a class="anchor" href="#last_metadata_update"></a>2.3. last_metadata_update</h3>
<table class="tableblock frame-all grid-all stretch">
<colgroup>
<col style="width: 20%;">
<col style="width: 80%;">
</colgroup>
<thead>
<tr>
<th class="tableblock halign-left valign-top">Element</th>
<th class="tableblock halign-left valign-top">/mmd/last_metadata_update</th>
</tr>
</thead>
<tbody>
<tr>
<td class="tableblock halign-left valign-top"><p class="tableblock">Attributes</p></td>
<td class="tableblock halign-left valign-top"><p class="tableblock">None</p></td>
</tr>
<tr>
<td class="tableblock halign-left valign-top"><p class="tableblock">Required</p></td>
<td class="tableblock halign-left valign-top"><p class="tableblock">Yes</p></td>
</tr>
<tr>
<td class="tableblock halign-left valign-top"><p class="tableblock">Repetition Allowed</p></td>
<td class="tableblock halign-left valign-top"><p class="tableblock">No</p></td>
</tr>
<tr>
<td class="tableblock halign-left valign-top"><p class="tableblock">Description</p></td>
<td class="tableblock halign-left valign-top"><p class="tableblock">The last update of the metadata record including the
creation of the metadata record. This is not intended as full provenance
records, but and indication of what has happened to the information. Each
update require sub elements datetime, in iso8601 format, and type, note is optional. Type is
regulated by the following keywords: Created, Minor modification, Major
modification.</p></td>
</tr>
<tr>
<td class="tableblock halign-left valign-top"><p class="tableblock">Example XML:</p></td>
<td class="tableblock halign-left valign-top"><div class="content"><div class="listingblock">
<div class="content">
<pre>&lt;last_metadata_update&gt;
  &lt;update&gt;
    &lt;datetime&gt;2012-10-31T12:00:00Z&lt;/datetime&gt;
    &lt;type&gt;Created&lt;/type&gt;
    &lt;note&gt;&lt;/note&gt;
  &lt;/update&gt;
  &lt;update&gt;
    &lt;datetime&gt;2020-03-31T10:23:00Z&lt;/datetime&gt;
    &lt;type&gt;Major modification&lt;/type&gt;
    &lt;note&gt;Changed structure of the metadata element.&lt;/note&gt;
  &lt;/update&gt;
&lt;/last_metadata_update&gt;</pre>
</div>
</div></div></td>
</tr>
<tr>
<td class="tableblock halign-left valign-top"><p class="tableblock">DIF equivalent</p></td>
<td class="tableblock halign-left valign-top"><div class="content"><div class="paragraph">
<p>/DIF/Last_DIF_Revision_Date</p>
</div></div></td>
</tr>
<tr>
<td class="tableblock halign-left valign-top"><p class="tableblock">ISO equivalent</p></td>
<td class="tableblock halign-left valign-top"><div class="content"><div class="paragraph">
<p>/gmd:MD_Metadata/gmd:dateStamp</p>
</div>
<div class="paragraph">
<p>This mapping is somewhat uncertain since the element is described as:
“date that metadata was created.” But GeoNetwork automatically updates
on Save, so we take this to mean that it is last updated time for the
metadata.</p>
</div></div></td>
</tr>
<tr>
<td class="tableblock halign-left valign-top"><p class="tableblock">MM2 equivalent</p></td>
<td class="tableblock halign-left valign-top"><p class="tableblock">Fetched from the associated .xmd file:
/dataset@datestamp</p></td>
</tr>
</tbody>
</table>
</div>
<div class="sect2">
<h3 id="metadata_status"><a class="anchor" href="#metadata_status"></a>2.4. metadata_status</h3>
<table class="tableblock frame-all grid-all stretch">
<colgroup>
<col style="width: 20%;">
<col style="width: 80%;">
</colgroup>
<thead>
<tr>
<th class="tableblock halign-left valign-top">Element</th>
<th class="tableblock halign-left valign-top">/mmd/metadata_status</th>
</tr>
</thead>
<tbody>
<tr>
<td class="tableblock halign-left valign-top"><p class="tableblock">Attributes</p></td>
<td class="tableblock halign-left valign-top"><p class="tableblock">None</p></td>
</tr>
<tr>
<td class="tableblock halign-left valign-top"><p class="tableblock">Required</p></td>
<td class="tableblock halign-left valign-top"><p class="tableblock">Yes</p></td>
</tr>
<tr>
<td class="tableblock halign-left valign-top"><p class="tableblock">Repetition allowed</p></td>
<td class="tableblock halign-left valign-top"><p class="tableblock">No</p></td>
</tr>
<tr>
<td class="tableblock halign-left valign-top"><p class="tableblock">Description</p></td>
<td class="tableblock halign-left valign-top"><p class="tableblock">Status for the metadata record. This is configuration
metadata and should not be misinterpreted as
<a href="#dataset_production_status">Section 2.12</a>. The only purpose of this tag
is to determine whether the dataset should be indexed or not.</p></td>
</tr>
<tr>
<td class="tableblock halign-left valign-top"><p class="tableblock">Example XML</p></td>
<td class="tableblock halign-left valign-top"><div class="content"><div class="listingblock">
<div class="content">
<pre>&lt;metadata_status&gt;
Active
&lt;/metadata_status&gt;</pre>
</div>
</div></div></td>
</tr>
<tr>
<td class="tableblock halign-left valign-top"><p class="tableblock">DIF equivalent</p></td>
<td class="tableblock halign-left valign-top"><p class="tableblock">NA</p></td>
</tr>
<tr>
<td class="tableblock halign-left valign-top"><p class="tableblock">ISO equivalent</p></td>
<td class="tableblock halign-left valign-top"><p class="tableblock">NA</p></td>
</tr>
<tr>
<td class="tableblock halign-left valign-top"><p class="tableblock">MM2 equivalent</p></td>
<td class="tableblock halign-left valign-top"><p class="tableblock">This was not in MM2, but in the XMD-files.</p></td>
</tr>
</tbody>
</table>
</div>
<div class="sect2">
<h3 id="collection"><a class="anchor" href="#collection"></a>2.5. collection</h3>
<table class="tableblock frame-all grid-all stretch">
<colgroup>
<col style="width: 20%;">
<col style="width: 80%;">
</colgroup>
<thead>
<tr>
<th class="tableblock halign-left valign-top">Element</th>
<th class="tableblock halign-left valign-top">/mmd/collection</th>
</tr>
</thead>
<tbody>
<tr>
<td class="tableblock halign-left valign-top"><p class="tableblock">Attributes</p></td>
<td class="tableblock halign-left valign-top"><p class="tableblock">None</p></td>
</tr>
<tr>
<td class="tableblock halign-left valign-top"><p class="tableblock">Required</p></td>
<td class="tableblock halign-left valign-top"><p class="tableblock">Yes</p></td>
</tr>
<tr>
<td class="tableblock halign-left valign-top"><p class="tableblock">Repetition allowed</p></td>
<td class="tableblock halign-left valign-top"><p class="tableblock">Yes</p></td>
</tr>
<tr>
<td class="tableblock halign-left valign-top"><p class="tableblock">Description</p></td>
<td class="tableblock halign-left valign-top"><div class="content"><div class="paragraph">
<p>The purpose of this tag is the same as for the ownertag in XMD files. It
is used to identify which collection a dataset belong to. This is used
to identify sets when serving metadata through e.g. OAI-PMH or to
identify which data to present in e.g. a project specific portal when
all metadata records are in the same repository.</p>
</div>
<div class="paragraph">
<p>The keyword used to identify the collection should be short (e.g. NMDC,
NMAP, SIOS, &#8230;&#8203;). See <a href="#collection-keywords">Section 4.1</a> for details.</p>
</div></div></td>
</tr>
<tr>
<td class="tableblock halign-left valign-top"><p class="tableblock">Example XML</p></td>
<td class="tableblock halign-left valign-top"><div class="content"><div class="listingblock">
<div class="content">
<pre>&lt;collection&gt;
NMDC
&lt;/collection&gt;</pre>
</div>
</div></div></td>
</tr>
<tr>
<td class="tableblock halign-left valign-top"><p class="tableblock">DIF equivalent</p></td>
<td class="tableblock halign-left valign-top"><p class="tableblock">NA</p></td>
</tr>
<tr>
<td class="tableblock halign-left valign-top"><p class="tableblock">ISO equivalent</p></td>
<td class="tableblock halign-left valign-top"><p class="tableblock">NA</p></td>
</tr>
<tr>
<td class="tableblock halign-left valign-top"><p class="tableblock">MM2 equivalent</p></td>
<td class="tableblock halign-left valign-top"><p class="tableblock">ownertag (XMD)</p></td>
</tr>
</tbody>
</table>
</div>
<div class="sect2">
<h3 id="title"><a class="anchor" href="#title"></a>2.6. title</h3>
<table class="tableblock frame-all grid-all stretch">
<colgroup>
<col style="width: 20%;">
<col style="width: 80%;">
</colgroup>
<thead>
<tr>
<th class="tableblock halign-left valign-top">Element</th>
<th class="tableblock halign-left valign-top">/mmd/title</th>
</tr>
</thead>
<tbody>
<tr>
<td class="tableblock halign-left valign-top"><p class="tableblock">Attributes</p></td>
<td class="tableblock halign-left valign-top"><div class="content"><div class="ulist">
<ul>
<li>
<p>xml:lang ISO language code for the language that the title is in</p>
</li>
</ul>
</div></div></td>
</tr>
<tr>
<td class="tableblock halign-left valign-top"><p class="tableblock">Required</p></td>
<td class="tableblock halign-left valign-top"><p class="tableblock">Yes</p></td>
</tr>
<tr>
<td class="tableblock halign-left valign-top"><p class="tableblock">Repetition allowed</p></td>
<td class="tableblock halign-left valign-top"><p class="tableblock">Yes, but each repetition should have a different
language.</p></td>
</tr>
<tr>
<td class="tableblock halign-left valign-top"><p class="tableblock">Description</p></td>
<td class="tableblock halign-left valign-top"><div class="content"><div class="paragraph">
<p>The title of the dataset. The language in the title is specificed in the
xml:lang attribute.</p>
</div>
<div class="paragraph">
<p>To be compatible with DIF the title cannot be longer than 220
characters.</p>
</div></div></td>
</tr>
<tr>
<td class="tableblock halign-left valign-top"><p class="tableblock">Example XML</p></td>
<td class="tableblock halign-left valign-top"><div class="content"><div class="listingblock">
<div class="content">
<pre>&lt;title xml:lang=”en”&gt;
OSISAF Northern Hemisphere Ice edge
&lt;/title&gt;</pre>
</div>
</div></div></td>
</tr>
<tr>
<td class="tableblock halign-left valign-top"><p class="tableblock">DIF equivalent</p></td>
<td class="tableblock halign-left valign-top"><p class="tableblock">/Entry_Title</p></td>
</tr>
<tr>
<td class="tableblock halign-left valign-top"><p class="tableblock">ISO equivalent</p></td>
<td class="tableblock halign-left valign-top"><p class="tableblock">/gmd:MD_Metadata/
gmd:identificationInfo/gmd:MD_DataIdentification/gmd:citation/gmd:CI_Citation/gmd:title/gco:CharacterString</p></td>
</tr>
<tr>
<td class="tableblock halign-left valign-top"><p class="tableblock">MM2 equivalent</p></td>
<td class="tableblock halign-left valign-top"><p class="tableblock">/metadata@name='title'</p></td>
</tr>
</tbody>
</table>
</div>
<div class="sect2">
<h3 id="abstract"><a class="anchor" href="#abstract"></a>2.7. abstract</h3>
<table class="tableblock frame-all grid-all stretch">
<colgroup>
<col style="width: 20%;">
<col style="width: 80%;">
</colgroup>
<thead>
<tr>
<th class="tableblock halign-left valign-top">Element</th>
<th class="tableblock halign-left valign-top">/mmd/abstract</th>
</tr>
</thead>
<tbody>
<tr>
<td class="tableblock halign-left valign-top"><p class="tableblock">Attributes</p></td>
<td class="tableblock halign-left valign-top"><div class="content"><div class="ulist">
<ul>
<li>
<p>xml:lang ISO language code for the language that the abstract is in</p>
</li>
</ul>
</div></div></td>
</tr>
<tr>
<td class="tableblock halign-left valign-top"><p class="tableblock">Required</p></td>
<td class="tableblock halign-left valign-top"><p class="tableblock">Yes</p></td>
</tr>
<tr>
<td class="tableblock halign-left valign-top"><p class="tableblock">Repetition allowed</p></td>
<td class="tableblock halign-left valign-top"><p class="tableblock">Yes, but each repetition should have a different
language.</p></td>
</tr>
<tr>
<td class="tableblock halign-left valign-top"><p class="tableblock">Description</p></td>
<td class="tableblock halign-left valign-top"><div class="content"><div class="paragraph">
<p>The abstract should summarize and described the dataset.</p>
</div>
<div class="paragraph">
<p>The following guidelines for a good abstract follows (from DIF):</p>
</div>
<div class="ulist">
<ul>
<li>
<p>Capitalization should follow standard constructs. For readability, all capital letters or all lower case letters should not be used. Use the appropriate case where applicable.</p>
</li>
<li>
<p>Acronyms should be expanded to provide understanding.</p>
</li>
<li>
<p>Where applicable, the abstract should also include brief statements on the following information:</p>
</li>
<li>
<p>Data processing information (gridded, binned, swath, raw, algorithms used, necessary ancillary data sets).</p>
</li>
<li>
<p>Date available.</p>
</li>
<li>
<p>Data set organization (description of how data are organized within and by file).</p>
</li>
<li>
<p>Scientific methodology or analytical tools.</p>
</li>
<li>
<p>Time gaps in data set coverage.</p>
</li>
<li>
<p>Units and unit resolution.</p>
</li>
<li>
<p>Similarities and differences of these data to other closely-related data sets.</p>
</li>
<li>
<p>Other pertinent information.</p>
</li>
<li>
<p>Capitalization should follow standard constructs. For readability, all capital letters or all lower case letters should not be used. Use the appropriate case where applicable.</p>
</li>
<li>
<p>Acronyms should be expanded to provide understanding.</p>
</li>
<li>
<p>Where applicable, the abstract should also include brief statements on the following information:</p>
</li>
<li>
<p>Data processing information (gridded, binned, swath, raw, algorithms used, necessary ancillary data sets).</p>
</li>
<li>
<p>Date available.</p>
</li>
<li>
<p>Data set organization (description of how data are organized within and by file).</p>
</li>
<li>
<p>Scientific methodology or analytical tools.</p>
</li>
<li>
<p>Time gaps in data set coverage.</p>
</li>
<li>
<p>Units and unit resolution.</p>
</li>
<li>
<p>Similarities and differences of these data to other closely-related data sets.</p>
</li>
<li>
<p>Other pertinent information.</p>
</li>
</ul>
</div></div></td>
</tr>
<tr>
<td class="tableblock halign-left valign-top"><p class="tableblock">Example XML:</p></td>
<td class="tableblock halign-left valign-top"><div class="content"><div class="listingblock">
<div class="content">
<pre>&lt;abstract xml:lang="en"&gt;
The daily analysis of sea ice concentration are obtained from operation
satellite images of the polar regions. It is based on atmospherically
corrected signal and an optimal sea ice concentration algorithm. This
product is available for free from the EUMETSAT Ocean and Sea Ice
Satellite Application Facility (OSI SAF).
&lt;/abstract&gt;</pre>
</div>
</div></div></td>
</tr>
<tr>
<td class="tableblock halign-left valign-top"><p class="tableblock">DIF equivalent</p></td>
<td class="tableblock halign-left valign-top"><p class="tableblock">/Summary/Abstract</p></td>
</tr>
<tr>
<td class="tableblock halign-left valign-top"><p class="tableblock">ISO equivalent</p></td>
<td class="tableblock halign-left valign-top"><p class="tableblock">/gmd:MD_Metadata/
gmd:identificationInfo/gmd:MD_DataIdentification/gmd:abstract/gco:CharacterString</p></td>
</tr>
<tr>
<td class="tableblock halign-left valign-top"><p class="tableblock">MM2 equivalent</p></td>
<td class="tableblock halign-left valign-top"><p class="tableblock">/metadata@name='abstract'</p></td>
</tr>
</tbody>
</table>
</div>
<div class="sect2">
<h3 id="temporal_extent"><a class="anchor" href="#temporal_extent"></a>2.8. temporal_extent</h3>
<table class="tableblock frame-all grid-all stretch">
<colgroup>
<col style="width: 20%;">
<col style="width: 80%;">
</colgroup>
<thead>
<tr>
<th class="tableblock halign-left valign-top">Element</th>
<th class="tableblock halign-left valign-top">/mmd/temporal_extent</th>
</tr>
</thead>
<tbody>
<tr>
<td class="tableblock halign-left valign-top"><p class="tableblock">Attributes</p></td>
<td class="tableblock halign-left valign-top"><p class="tableblock">None</p></td>
</tr>
<tr>
<td class="tableblock halign-left valign-top"><p class="tableblock">Required</p></td>
<td class="tableblock halign-left valign-top"><p class="tableblock">Yes</p></td>
</tr>
<tr>
<td class="tableblock halign-left valign-top"><p class="tableblock">Repetition allowed</p></td>
<td class="tableblock halign-left valign-top"><p class="tableblock">Yes. Repetition is used when there are gaps in the
dataset.</p></td>
</tr>
<tr>
<td class="tableblock halign-left valign-top"><p class="tableblock">Description</p></td>
<td class="tableblock halign-left valign-top"><div class="content"><div class="paragraph">
<p>Defines the temporal extent or coverage of the dataset.
The extent is defined used two sub elements:</p>
</div>
<div class="ulist">
<ul>
<li>
<p>start_date: The start date and time, in iso8601 format, for data collection or model coverage.</p>
</li>
<li>
<p>end_date: The end date and time, in iso8601 format, for data collection or model coverage.</p>
</li>
<li>
<p>If the dataset is not complete, the end_date element can be left empty.</p>
</li>
</ul>
</div></div></td>
</tr>
<tr>
<td class="tableblock halign-left valign-top"><p class="tableblock">Example XML:</p></td>
<td class="tableblock halign-left valign-top"><div class="content"><div class="listingblock">
<div class="content">
<pre>&lt;temporal_extent&gt;
 &lt;start_date&gt;2012-01-01T12:00:00Z&lt;/start_date&gt;
 &lt;end_date&gt;2012-02-01T13:00:00Z&lt;/end_date&gt;
&lt;/temporal_extent&gt;</pre>
</div>
</div></div></td>
</tr>
<tr>
<td class="tableblock halign-left valign-top"><p class="tableblock">DIF equivalent</p></td>
<td class="tableblock halign-left valign-top"><p class="tableblock">/DIF/Temporal_Coverage</p></td>
</tr>
<tr>
<td class="tableblock halign-left valign-top"><p class="tableblock">ISO equivalent</p></td>
<td class="tableblock halign-left valign-top"><p class="tableblock">/gmd:MD_Metadata/
gmd:identificationInfo/gmd:MD_DataIdentification/gmd:extent/gmd:EX_Extent/gmd:temporalElement/gmd:EX_TemporalExtent/gmd:extent</p></td>
</tr>
<tr>
<td class="tableblock halign-left valign-top"><p class="tableblock">MM2 equivalent</p></td>
<td class="tableblock halign-left valign-top"><div class="content"><div class="paragraph">
<p>/metadata@name='datacollection_period_from'</p>
</div>
<div class="paragraph">
<p>and</p>
</div>
<div class="paragraph">
<p>/metadata@name='datacollection_period_to'</p>
</div></div></td>
</tr>
</tbody>
</table>
</div>
<div class="sect2">
<h3 id="geographic_extentrectangle"><a class="anchor" href="#geographic_extentrectangle"></a>2.9. geographic_extent/rectangle</h3>
<table class="tableblock frame-all grid-all stretch">
<colgroup>
<col style="width: 20%;">
<col style="width: 80%;">
</colgroup>
<thead>
<tr>
<th class="tableblock halign-left valign-top">Element</th>
<th class="tableblock halign-left valign-top">/mmd/geographic_extent/rectangle</th>
</tr>
</thead>
<tbody>
<tr>
<td class="tableblock halign-left valign-top"><p class="tableblock">Attributes</p></td>
<td class="tableblock halign-left valign-top"><p class="tableblock">srsName</p></td>
</tr>
<tr>
<td class="tableblock halign-left valign-top"><p class="tableblock">Required</p></td>
<td class="tableblock halign-left valign-top"><p class="tableblock">Yes</p></td>
</tr>
<tr>
<td class="tableblock halign-left valign-top"><p class="tableblock">Repetition allowed</p></td>
<td class="tableblock halign-left valign-top"><p class="tableblock">No</p></td>
</tr>
<tr>
<td class="tableblock halign-left valign-top"><p class="tableblock">Description</p></td>
<td class="tableblock halign-left valign-top"><div class="content"><div class="paragraph">
<p>The geographic extend of the datasets defined a rectangle
in lat/lon projection. The extent is defined using the following child
elements:</p>
</div>
<div class="ulist">
<ul>
<li>
<p>north: The northernmost point covered by the dataset.</p>
</li>
<li>
<p>south: The southernmost point covered by the dataset.</p>
</li>
<li>
<p>west: The westernmost point covered by the dataset.</p>
</li>
<li>
<p>east: The easternmost point covered by the dataset.</p>
</li>
</ul>
</div></div></td>
</tr>
<tr>
<td class="tableblock halign-left valign-top"><p class="tableblock">Example XML:</p></td>
<td class="tableblock halign-left valign-top"><div class="content"><div class="listingblock">
<div class="content">
<pre>&lt;rectangle srsName="EPSG:4326"&gt;
 &lt;north&gt;90&lt;/north&gt;
 &lt;south&gt;-90&lt;/south&gt;
 &lt;east&gt;180&lt;/east&gt;
 &lt;west&gt;-180&lt;/west&gt;
&lt;/rectangle&gt;</pre>
</div>
</div></div></td>
</tr>
<tr>
<td class="tableblock halign-left valign-top"><p class="tableblock">DIF equivalent</p></td>
<td class="tableblock halign-left valign-top"><p class="tableblock">/DIF/Spatial_Coverage</p></td>
</tr>
<tr>
<td class="tableblock halign-left valign-top"><p class="tableblock">ISO equivalent</p></td>
<td class="tableblock halign-left valign-top"><p class="tableblock">/gmd:MD_Metadata/gmd:identificationInfo/gmd:MD_DataIdentification/gmd:extent/gmd:EX_Extent/gmd:geographicElement/gmd:EX_GeographicBoundingBox</p></td>
</tr>
<tr>
<td class="tableblock halign-left valign-top"><p class="tableblock">MM2 equivalent</p></td>
<td class="tableblock halign-left valign-top"><div class="content"><div class="paragraph">
<p>/metadata@name='bounding_box'</p>
</div>
<div class="paragraph">
<p>For MM2 this is comma separated list so it needs to be split during
conversion.</p>
</div></div></td>
</tr>
</tbody>
</table>
</div>
<div class="sect2">
<h3 id="geographic_extentpolygon"><a class="anchor" href="#geographic_extentpolygon"></a>2.10. geographic_extent/polygon</h3>
<table class="tableblock frame-all grid-all stretch">
<colgroup>
<col style="width: 20%;">
<col style="width: 80%;">
</colgroup>
<thead>
<tr>
<th class="tableblock halign-left valign-top">Element</th>
<th class="tableblock halign-left valign-top">/mmd/geographic_extent/polygon</th>
</tr>
</thead>
<tbody>
<tr>
<td class="tableblock halign-left valign-top"><p class="tableblock">Attributes</p></td>
<td class="tableblock halign-left valign-top"><p class="tableblock">None</p></td>
</tr>
<tr>
<td class="tableblock halign-left valign-top"><p class="tableblock">Required</p></td>
<td class="tableblock halign-left valign-top"><p class="tableblock">No</p></td>
</tr>
<tr>
<td class="tableblock halign-left valign-top"><p class="tableblock">Repetition allowed</p></td>
<td class="tableblock halign-left valign-top"><p class="tableblock">No</p></td>
</tr>
<tr>
<td class="tableblock halign-left valign-top"><p class="tableblock">Description</p></td>
<td class="tableblock halign-left valign-top"><div class="content"><div class="paragraph">
<p>Geographic extent of the dataset described as a GML polygon.</p>
</div>
<div class="paragraph">
<p>The projection of the coordinates can be specified in compliance with
GML, but for maximum compatibility with internal systems all coordinates
should be given in EPSG:4326.</p>
</div></div></td>
</tr>
<tr>
<td class="tableblock halign-left valign-top"><p class="tableblock">Example XML:</p></td>
<td class="tableblock halign-left valign-top"><div class="content"><div class="listingblock">
<div class="content">
<pre>&lt;polygon&gt;
 &lt;gml:Polygon id="polygon" srsName="EPSG:4326"&gt;
 &lt;gml:exterior&gt;
 &lt;gml:LinearRing&gt;
 &lt;gml:pos&gt;
 -180 -90
 &lt;/gml:pos&gt;
 &lt;gml:pos&gt;
 180 -90
 &lt;/gml:pos&gt;
 &lt;gml:pos&gt;
 180 90
 &lt;/gml:pos&gt;
 &lt;gml:pos&gt;
 -180 90
 &lt;/gml:pos&gt;
 &lt;gml:pos&gt;
 -180 -90
 &lt;/gml:pos&gt;
 &lt;/gml:LinearRing&gt;
 &lt;/gml:exterior&gt;
 &lt;/gml:Polygon&gt;
 &lt;/polygon&gt;</pre>
</div>
</div></div></td>
</tr>
<tr>
<td class="tableblock halign-left valign-top"><p class="tableblock">DIF equivalent</p></td>
<td class="tableblock halign-left valign-top"><p class="tableblock">NA</p></td>
</tr>
<tr>
<td class="tableblock halign-left valign-top"><p class="tableblock">ISO equivalent</p></td>
<td class="tableblock halign-left valign-top"><p class="tableblock">/gmd:MD_Metadata/
gmd:identificationInfo/gmd:MD_DataIdentification/gmd:extent/gmd:EX_Extent/gmd:geographicElement/gmd:EX_BoundingPolygon/gmd:polygon/</p></td>
</tr>
<tr>
<td class="tableblock halign-left valign-top"><p class="tableblock">MM2 equivalent</p></td>
<td class="tableblock halign-left valign-top"><p class="tableblock">A similar field is found in the associated .xmd file
under datasetRegion/lonLatPoints but these points are too many for
efficient metadata handling and cannot be used directly.</p></td>
</tr>
</tbody>
</table>
</div>
<div class="sect2">
<h3 id="location"><a class="anchor" href="#location"></a>2.11. location</h3>
<table class="tableblock frame-all grid-all stretch">
<colgroup>
<col style="width: 20%;">
<col style="width: 80%;">
</colgroup>
<thead>
<tr>
<th class="tableblock halign-left valign-top">Element</th>
<th class="tableblock halign-left valign-top">/mmd/location</th>
</tr>
</thead>
<tbody>
<tr>
<td class="tableblock halign-left valign-top"><p class="tableblock">Attributes</p></td>
<td class="tableblock halign-left valign-top"><p class="tableblock">None</p></td>
</tr>
<tr>
<td class="tableblock halign-left valign-top"><p class="tableblock">Required</p></td>
<td class="tableblock halign-left valign-top"><p class="tableblock">No</p></td>
</tr>
<tr>
<td class="tableblock halign-left valign-top"><p class="tableblock">Repetition allowed</p></td>
<td class="tableblock halign-left valign-top"><p class="tableblock">No</p></td>
</tr>
<tr>
<td class="tableblock halign-left valign-top"><p class="tableblock">Description</p></td>
<td class="tableblock halign-left valign-top"><div class="content"><div class="paragraph">
<p>A textual identification of the area covered by the dataset.</p>
</div>
<div class="paragraph">
<p>Describes the name of a place on Earth, a location within the Earth, a
vertical location, or a location outside of Earth. The &lt;location&gt;<strong>*
</strong>*keywords are a 5-level hierarchy of controlled keywords. This element
follows the same format as DIF, but also allows other vocabularies as
long as they have the same format the DIF vocabulary.</p>
</div>
<div class="paragraph">
<p>location_vocabulary: The name of the vocabulary that is used for
locations. This element exists to allow different vocabularies to be
used if the vocabulary provided by GCMD is not sufficient</p>
</div>
<div class="paragraph">
<p>location_reference: URL to the authoritative source, preferably in
SKOS/RDF.</p>
</div>
<div class="ulist">
<ul>
<li>
<p>location_category: The main category of the location name.</p>
</li>
<li>
<p>location_type: The main type within a specific location category</p>
</li>
<li>
<p>location_subregion1: Subregion1 keyword</p>
</li>
<li>
<p>location_subregion2: Subregion2 keyword</p>
</li>
<li>
<p>location_subregion3: Subregion3 keyword</p>
</li>
<li>
<p>detailed_location: Free text describing the location further</p>
</li>
</ul>
</div>
<div class="paragraph">
<p>Vocabularies used should have a well defined description of the area
names, including geographical boundaries (e.g. like SeaDataNet and ICES
have).</p>
</div></div></td>
</tr>
<tr>
<td class="tableblock halign-left valign-top"><p class="tableblock">Example XML:</p></td>
<td class="tableblock halign-left valign-top"><div class="content"><div class="listingblock">
<div class="content">
<pre>&lt;location&gt;
 &lt;location_vocabulary&gt;gcmd&lt;/location_vocabulary&gt;
 &lt;location_category&gt;CONTINENT&lt;/location_category&gt;
 &lt;location_type&gt;NORTH AMERICA&lt;/location_type&gt;
&lt;location_subregion1&gt;UNITED STATES OF AMERICA&lt;/location_subregion1&gt;
 &lt;location_subregion2&gt;MARYLAND&lt;/location_subregion2&gt;
 &lt;location_subregion3&gt;BALTIMORE&lt;/location_subregion3&gt;
 &lt;detailed_location&gt;Middle River&lt;/detailed_location&gt;
&lt;/location&gt;</pre>
</div>
</div></div></td>
</tr>
<tr>
<td class="tableblock halign-left valign-top"><p class="tableblock">DIF equivalent</p></td>
<td class="tableblock halign-left valign-top"><p class="tableblock">/Location</p></td>
</tr>
<tr>
<td class="tableblock halign-left valign-top"><p class="tableblock">ISO equivalent</p></td>
<td class="tableblock halign-left valign-top"><p class="tableblock">NA</p></td>
</tr>
<tr>
<td class="tableblock halign-left valign-top"><p class="tableblock">MM2 equivalent</p></td>
<td class="tableblock halign-left valign-top"><p class="tableblock">There is no good mapping to MM2 even though the element
/metadata@name='area' is somewhat similar.</p></td>
</tr>
</tbody>
</table>
</div>
<div class="sect2">
<h3 id="dataset_production_status"><a class="anchor" href="#dataset_production_status"></a>2.12. dataset_production_status</h3>
<table class="tableblock frame-all grid-all stretch">
<colgroup>
<col style="width: 20%;">
<col style="width: 80%;">
</colgroup>
<thead>
<tr>
<th class="tableblock halign-left valign-top">Element</th>
<th class="tableblock halign-left valign-top">/mmd/dataset_production_status</th>
</tr>
</thead>
<tbody>
<tr>
<td class="tableblock halign-left valign-top"><p class="tableblock">Attributes</p></td>
<td class="tableblock halign-left valign-top"><p class="tableblock">None</p></td>
</tr>
<tr>
<td class="tableblock halign-left valign-top"><p class="tableblock">Required</p></td>
<td class="tableblock halign-left valign-top"><p class="tableblock">Yes</p></td>
</tr>
<tr>
<td class="tableblock halign-left valign-top"><p class="tableblock">Repetition allowed</p></td>
<td class="tableblock halign-left valign-top"><p class="tableblock">No</p></td>
</tr>
<tr>
<td class="tableblock halign-left valign-top"><p class="tableblock">Description</p></td>
<td class="tableblock halign-left valign-top"><p class="tableblock">Production status for the dataset using a controlled
vocabulary. The valid keywords are listed in
<a href="#dataset-production-status-types">Section 4.2</a>. If set as “In Work”, remember that end_date
in <a href="#temporal_extent">Section 2.8</a> can (should) be empty.</p></td>
</tr>
<tr>
<td class="tableblock halign-left valign-top"><p class="tableblock">Example XML</p></td>
<td class="tableblock halign-left valign-top"><div class="content"><div class="listingblock">
<div class="content">
<pre>&lt;dataset_production_status&gt;
    In Work
&lt;/dataset_production_status&gt;</pre>
</div>
</div></div></td>
</tr>
<tr>
<td class="tableblock halign-left valign-top"><p class="tableblock">DIF equivalent</p></td>
<td class="tableblock halign-left valign-top"><div class="content"><div class="paragraph">
<p>/DIF/Data_Set_Progress</p>
</div>
<div class="paragraph">
<p>The defined statuses are the same as in DIF so no mapping is required.</p>
</div></div></td>
</tr>
<tr>
<td class="tableblock halign-left valign-top"><p class="tableblock">ISO equivalent</p></td>
<td class="tableblock halign-left valign-top"><p class="tableblock">/gmd:MD_Metadata/gmd:status</p></td>
</tr>
<tr>
<td class="tableblock halign-left valign-top"><p class="tableblock">MM2 equivalent</p></td>
<td class="tableblock halign-left valign-top"><p class="tableblock">NA</p></td>
</tr>
</tbody>
</table>
</div>
<div class="sect2">
<h3 id="dataset_language"><a class="anchor" href="#dataset_language"></a>2.13. dataset_language</h3>
<table class="tableblock frame-all grid-all stretch">
<colgroup>
<col style="width: 20%;">
<col style="width: 80%;">
</colgroup>
<thead>
<tr>
<th class="tableblock halign-left valign-top">Element</th>
<th class="tableblock halign-left valign-top">/mmd/dataset_language</th>
</tr>
</thead>
<tbody>
<tr>
<td class="tableblock halign-left valign-top"><p class="tableblock">Attributes</p></td>
<td class="tableblock halign-left valign-top"><p class="tableblock">None</p></td>
</tr>
<tr>
<td class="tableblock halign-left valign-top"><p class="tableblock">Required</p></td>
<td class="tableblock halign-left valign-top"><p class="tableblock">No</p></td>
</tr>
<tr>
<td class="tableblock halign-left valign-top"><p class="tableblock">Repetition allowed</p></td>
<td class="tableblock halign-left valign-top"><p class="tableblock">No</p></td>
</tr>
<tr>
<td class="tableblock halign-left valign-top"><p class="tableblock">Description</p></td>
<td class="tableblock halign-left valign-top"><p class="tableblock">The language used in production, storage etc. of the
dataset. The default for all datasets is English.</p></td>
</tr>
<tr>
<td class="tableblock halign-left valign-top"><p class="tableblock">Example XML:</p></td>
<td class="tableblock halign-left valign-top"><div class="content"><div class="listingblock">
<div class="content">
<pre>&lt;dataset_language&gt;
    en
&lt;/dataset_language&gt;</pre>
</div>
</div></div></td>
</tr>
<tr>
<td class="tableblock halign-left valign-top"><p class="tableblock">DIF equivalent</p></td>
<td class="tableblock halign-left valign-top"><p class="tableblock">/DIF/Data_Set_Language</p></td>
</tr>
<tr>
<td class="tableblock halign-left valign-top"><p class="tableblock">ISO equivalent</p></td>
<td class="tableblock halign-left valign-top"><p class="tableblock">/gmd:MD_Metadata
/gmd:identificationInfo/gmd:MD_DataIdentification/gmd:language/gmd:LanguageCode</p></td>
</tr>
<tr>
<td class="tableblock halign-left valign-top"><p class="tableblock">MM2 equivalent</p></td>
<td class="tableblock halign-left valign-top"><p class="tableblock">NA</p></td>
</tr>
</tbody>
</table>
</div>
<div class="sect2">
<h3 id="operational_status"><a class="anchor" href="#operational_status"></a>2.14. operational_status</h3>
<table class="tableblock frame-all grid-all stretch">
<colgroup>
<col style="width: 20%;">
<col style="width: 80%;">
</colgroup>
<thead>
<tr>
<th class="tableblock halign-left valign-top">Element</th>
<th class="tableblock halign-left valign-top">/mmd/operational_status</th>
</tr>
</thead>
<tbody>
<tr>
<td class="tableblock halign-left valign-top"><p class="tableblock">Attributes</p></td>
<td class="tableblock halign-left valign-top"><p class="tableblock">None</p></td>
</tr>
<tr>
<td class="tableblock halign-left valign-top"><p class="tableblock">Required</p></td>
<td class="tableblock halign-left valign-top"><p class="tableblock">No</p></td>
</tr>
<tr>
<td class="tableblock halign-left valign-top"><p class="tableblock">Repetition allowed</p></td>
<td class="tableblock halign-left valign-top"><p class="tableblock">No</p></td>
</tr>
<tr>
<td class="tableblock halign-left valign-top"><p class="tableblock">Description</p></td>
<td class="tableblock halign-left valign-top"><p class="tableblock">The current operational status of the product. Valid
keywords are listed in <a href="#operational-status">Section 4.5</a>.</p></td>
</tr>
<tr>
<td class="tableblock halign-left valign-top"><p class="tableblock">Example XML:</p></td>
<td class="tableblock halign-left valign-top"><div class="content"><div class="listingblock">
<div class="content">
<pre>&lt;operational_status&gt;
    Pre-Operational
&lt;/operational_status&gt;</pre>
</div>
</div></div></td>
</tr>
<tr>
<td class="tableblock halign-left valign-top"><p class="tableblock">DIF equivalent</p></td>
<td class="tableblock halign-left valign-top"><p class="tableblock">NA</p></td>
</tr>
<tr>
<td class="tableblock halign-left valign-top"><p class="tableblock">ISO equivalent</p></td>
<td class="tableblock halign-left valign-top"><p class="tableblock">NA</p></td>
</tr>
<tr>
<td class="tableblock halign-left valign-top"><p class="tableblock">MM2 equivalent</p></td>
<td class="tableblock halign-left valign-top"><p class="tableblock">operational_status</p></td>
</tr>
</tbody>
</table>
</div>
<div class="sect2">
<h3 id="access_constraint"><a class="anchor" href="#access_constraint"></a>2.15. access_constraint</h3>
<table class="tableblock frame-all grid-all stretch">
<colgroup>
<col style="width: 20%;">
<col style="width: 80%;">
</colgroup>
<thead>
<tr>
<th class="tableblock halign-left valign-top">Element</th>
<th class="tableblock halign-left valign-top">/mmd/access_constraint</th>
</tr>
</thead>
<tbody>
<tr>
<td class="tableblock halign-left valign-top"><p class="tableblock">Attributes</p></td>
<td class="tableblock halign-left valign-top"><p class="tableblock">None</p></td>
</tr>
<tr>
<td class="tableblock halign-left valign-top"><p class="tableblock">Required</p></td>
<td class="tableblock halign-left valign-top"><p class="tableblock">No</p></td>
</tr>
<tr>
<td class="tableblock halign-left valign-top"><p class="tableblock">Repetition allowed</p></td>
<td class="tableblock halign-left valign-top"><p class="tableblock">No</p></td>
</tr>
<tr>
<td class="tableblock halign-left valign-top"><p class="tableblock">Description</p></td>
<td class="tableblock halign-left valign-top"><div class="content"><div class="paragraph">
<p>Limitations on the access to the dataset.</p>
</div>
<div class="paragraph">
<p>See <a href="#access-constraints">Section 4.6</a> for a list of valid values.</p>
</div></div></td>
</tr>
<tr>
<td class="tableblock halign-left valign-top"><p class="tableblock">Example XML:</p></td>
<td class="tableblock halign-left valign-top"><div class="content"><div class="listingblock">
<div class="content">
<pre>&lt;access_constraint&gt;Open&lt;/access_constraint&gt;</pre>
</div>
</div></div></td>
</tr>
<tr>
<td class="tableblock halign-left valign-top"><p class="tableblock">DIF equivalent</p></td>
<td class="tableblock halign-left valign-top"><p class="tableblock">/DIF/Access_Constraints</p></td>
</tr>
<tr>
<td class="tableblock halign-left valign-top"><p class="tableblock">ISO equivalent</p></td>
<td class="tableblock halign-left valign-top"><div class="content"><div class="paragraph">
<p>/gmd:MD_Metadata
/gmd:identificationInfo/gmd:MD_DataIdentification/gmd:resourceConstraints/gmd:MD_LegalConstraints/gmd:accessConstraints/gmd:MD_RestrictionCode
= 'otherConstraints'</p>
</div>
<div class="paragraph">
<p>and</p>
</div>
<div class="paragraph">
<p>/gmd:MD_Metadata
/gmd:identificationInfo/gmd:MD_DataIdentification/gmd:resourceConstraints/gmd:MD_LegalConstraints/gmd:otherConstraints/gco:CharacterString</p>
</div></div></td>
</tr>
<tr>
<td class="tableblock halign-left valign-top"><p class="tableblock">MM2 equivalent</p></td>
<td class="tableblock halign-left valign-top"><p class="tableblock">/metadata@name='distribution_statement'</p></td>
</tr>
</tbody>
</table>
</div>
<div class="sect2">
<h3 id="use_constraint"><a class="anchor" href="#use_constraint"></a>2.16. use_constraint</h3>
<table class="tableblock frame-all grid-all stretch">
<colgroup>
<col style="width: 20%;">
<col style="width: 80%;">
</colgroup>
<thead>
<tr>
<th class="tableblock halign-left valign-top">Element</th>
<th class="tableblock halign-left valign-top">/mmd/use_constraint</th>
</tr>
</thead>
<tbody>
<tr>
<td class="tableblock halign-left valign-top"><p class="tableblock">Attributes</p></td>
<td class="tableblock halign-left valign-top"><p class="tableblock">None</p></td>
</tr>
<tr>
<td class="tableblock halign-left valign-top"><p class="tableblock">Required</p></td>
<td class="tableblock halign-left valign-top"><p class="tableblock">No</p></td>
</tr>
<tr>
<td class="tableblock halign-left valign-top"><p class="tableblock">Repetition allowed</p></td>
<td class="tableblock halign-left valign-top"><p class="tableblock">No</p></td>
</tr>
<tr>
<td class="tableblock halign-left valign-top"><p class="tableblock">Description</p></td>
<td class="tableblock halign-left valign-top"><div class="content"><div class="paragraph">
<p>Restrictions on the use of the dataset. The use_constraint has the following sub elements:</p>
</div>
<div class="ulist">
<ul>
<li>
<p>identifier: referring to the spdx licenseId.</p>
</li>
<li>
<p>resource: the url to the referred license.</p>
</li>
</ul>
</div>
<div class="paragraph">
<p>See <a href="#use-constraints">Section 4.7</a> for a list of valid values.</p>
</div></div></td>
</tr>
<tr>
<td class="tableblock halign-left valign-top"><p class="tableblock">Example XML:</p></td>
<td class="tableblock halign-left valign-top"><div class="content"><div class="listingblock">
<div class="content">
<pre>&lt;use_constraint&gt;
   &lt;identifier&gt;CC-BY-4.0&lt;/identifier&gt;
   &lt;resource&gt;http://spdx.org/licenses/CC-BY-4.0&lt;/resource&gt;
&lt;/use_constraint&gt;</pre>
</div>
</div></div></td>
</tr>
<tr>
<td class="tableblock halign-left valign-top"><p class="tableblock">DIF equivalent</p></td>
<td class="tableblock halign-left valign-top"><p class="tableblock">/DIF/Use_Constraints</p></td>
</tr>
<tr>
<td class="tableblock halign-left valign-top"><p class="tableblock">ISO equivalent</p></td>
<td class="tableblock halign-left valign-top"><p class="tableblock">/gmd:MD_Metadata
/gmd:identificationInfo/gmd:MD_DataIdentification/gmd:resourceConstraints/gmd:MD_LegalConstraints/gmd:useLimitation/gco:CharacterString</p></td>
</tr>
<tr>
<td class="tableblock halign-left valign-top"><p class="tableblock">MM2 equivalent</p></td>
<td class="tableblock halign-left valign-top"><p class="tableblock">NA</p></td>
</tr>
</tbody>
</table>
</div>
<div class="sect2">
<h3 id="personnel"><a class="anchor" href="#personnel"></a>2.17. personnel</h3>
<table class="tableblock frame-all grid-all stretch">
<colgroup>
<col style="width: 20%;">
<col style="width: 80%;">
</colgroup>
<thead>
<tr>
<th class="tableblock halign-left valign-top">Element</th>
<th class="tableblock halign-left valign-top">/mmd/personnel</th>
</tr>
</thead>
<tbody>
<tr>
<td class="tableblock halign-left valign-top"><p class="tableblock">Attributes</p></td>
<td class="tableblock halign-left valign-top"><p class="tableblock">None</p></td>
</tr>
<tr>
<td class="tableblock halign-left valign-top"><p class="tableblock">Required</p></td>
<td class="tableblock halign-left valign-top"><p class="tableblock">Yes (see details on roles below)</p></td>
</tr>
<tr>
<td class="tableblock halign-left valign-top"><p class="tableblock">Repetition allowed</p></td>
<td class="tableblock halign-left valign-top"><p class="tableblock">Yes</p></td>
</tr>
<tr>
<td class="tableblock halign-left valign-top"><p class="tableblock">Description</p></td>
<td class="tableblock halign-left valign-top"><div class="content"><div class="paragraph">
<p>Relevant contact persons for the dataset. All datasets must have at least
one entry of personnel specifying the Principal Investigator (role
Investigator). The contact has the following
sub elements</p>
</div>
<div class="ulist">
<ul>
<li>
<p>role: The role the person has related to this dataset. The value must * come from <a href="#contact-roles">Contact roles</a>.</p>
</li>
<li>
<p>name: The full name of the contact.</p>
</li>
<li>
<p>email: The email address to the contact.</p>
</li>
<li>
<p>phone: The phone number to the contact. The number should include land codes.</p>
</li>
<li>
<p>fax: The fax number where the contact can receive faxes.</p>
</li>
<li>
<p>organisation: The name of the organisation where the person is employed.</p>
</li>
<li>
<p>contact_address contain the address information of the person. It consists of:</p>
</li>
<li>
<p>address is the organization name, department, mail stop, street address, etc. of the person.</p>
</li>
<li>
<p>city: is the city or town of the person.</p>
</li>
<li>
<p>province_or_state: is the province, region or state.</p>
</li>
<li>
<p>postal_code: is the postal code of the person.</p>
</li>
<li>
<p>country: is the country of the person.</p>
</li>
</ul>
</div>
<div class="paragraph">
<p>Only role, name and email are mandatory.</p>
</div></div></td>
</tr>
<tr>
<td class="tableblock halign-left valign-top"><p class="tableblock">Example XML:</p></td>
<td class="tableblock halign-left valign-top"><div class="content"><div class="listingblock">
<div class="content">
<pre>&lt;personnel&gt;
     &lt;role&gt;Technical contact&lt;/role&gt;
     &lt;name&gt;Ole Dole&lt;/name&gt;
     &lt;email&gt;ole.dole@example.com&lt;/email&gt;
     &lt;phone&gt;004711111111&lt;/phone&gt;
     &lt;fax/&gt;
     &lt;contact_address&gt;
     &lt;address&gt;Meteorologisk institutt, Henrik Mohnsplass 1&lt;/address&gt;
     &lt;city&gt;Oslo&lt;/city&gt;
     &lt;province_or_state&gt;Oslo&lt;/province_or_state&gt;
     &lt;postal_code&gt;0000&lt;/postal_code&gt;
     &lt;country&gt;Norway&lt;/country&gt;
     &lt;/contact_address&gt;
&lt;personnel&gt;</pre>
</div>
</div></div></td>
</tr>
<tr>
<td class="tableblock halign-left valign-top"><p class="tableblock">DIF equivalent</p></td>
<td class="tableblock halign-left valign-top"><div class="content"><div class="paragraph">
<p>/Personnel</p>
</div>
<div class="paragraph">
<p>There is a slight mismatch with DIF since DIF has first name, middle
name and last name as separate elements. In export to DIF the name
element is exported to &lt;Last_Name&gt; since this element is required.</p>
</div></div></td>
</tr>
<tr>
<td class="tableblock halign-left valign-top"><p class="tableblock">ISO equivalent</p></td>
<td class="tableblock halign-left valign-top"><div class="content"><div class="paragraph">
<p>For the personell with the role “Metadata author” we place it in</p>
</div>
<div class="paragraph">
<p>/gmd:MD_Metadata/gmd:contact/gmd:CI_ResponsibleParty</p>
</div>
<div class="paragraph">
<p>since the ISO standard states that the this element should be “party
responsible for the metadata information”</p>
</div>
<div class="paragraph">
<p>For the other contacts we place them in</p>
</div>
<div class="paragraph">
<p>/gmd:MD_Metadata
/gmd:identificationInfo/gmd:MD_DataIdentification/gmd:pointOfContact</p>
</div></div></td>
</tr>
<tr>
<td class="tableblock halign-left valign-top"><p class="tableblock">MM2 equivalent</p></td>
<td class="tableblock halign-left valign-top"><p class="tableblock"><a href="../../../../metadata@name">/</a><a href="../../../../metadata@name">metadata@name</a>='PI_name',
only partly mapped.</p></td>
</tr>
</tbody>
</table>
</div>
<div class="sect2">
<h3 id="data_center"><a class="anchor" href="#data_center"></a>2.18. data_center</h3>
<table class="tableblock frame-all grid-all stretch">
<colgroup>
<col style="width: 20%;">
<col style="width: 80%;">
</colgroup>
<thead>
<tr>
<th class="tableblock halign-left valign-top">Element</th>
<th class="tableblock halign-left valign-top">/mmd/data_center</th>
</tr>
</thead>
<tbody>
<tr>
<td class="tableblock halign-left valign-top"><p class="tableblock">Attributes</p></td>
<td class="tableblock halign-left valign-top"><p class="tableblock">None</p></td>
</tr>
<tr>
<td class="tableblock halign-left valign-top"><p class="tableblock">Required</p></td>
<td class="tableblock halign-left valign-top"><p class="tableblock">No</p></td>
</tr>
<tr>
<td class="tableblock halign-left valign-top"><p class="tableblock">Repetition allowed</p></td>
<td class="tableblock halign-left valign-top"><p class="tableblock">Yes</p></td>
</tr>
<tr>
<td class="tableblock halign-left valign-top"><p class="tableblock">Description</p></td>
<td class="tableblock halign-left valign-top"><div class="content"><div class="paragraph">
<p>Description about the datacenter responsible for the distribution of the
dataset. The element has the following child elements:</p>
</div>
<div class="ulist">
<ul>
<li>
<p>data_center_name: The name of the data center split into two child elements; short_name and long_name.</p>
</li>
<li>
<p>data_center_url: URL to the data center&#8217;s main website.</p>
</li>
</ul>
</div>
<div class="paragraph">
<p>Information on the data centre contact person for a data centre is conveyed through the element <a href="#personnel">Section 2.17</a>. See <a href="#personnel">Section 2.17</a> for more information. The role of a data center contact must be “Data center contact”.</p>
</div>
<div class="paragraph">
<p>If an id is assigned to the dataset by the data center, it can be included as <a href="#alternate_identifier">Section 2.2</a>.</p>
</div></div></td>
</tr>
<tr>
<td class="tableblock halign-left valign-top"><p class="tableblock">Example XML</p></td>
<td class="tableblock halign-left valign-top"><div class="content"><div class="listingblock">
<div class="content">
<pre>&lt;data_center&gt;
     &lt;data_center_name&gt;
         &lt;short_name&gt;METNO&lt;/short_name&gt;
         &lt;long_name&gt;
         Norwegian Meteorological Institute
         &lt;/long_name&gt;
     &lt;/data_center_name&gt;
     &lt;data_center_url&gt;http://met.no&lt;/data_center_url&gt;
&lt;/data_center&gt;</pre>
</div>
</div></div></td>
</tr>
<tr>
<td class="tableblock halign-left valign-top"><p class="tableblock">DIF equivalent</p></td>
<td class="tableblock halign-left valign-top"><p class="tableblock">/DIF/Data_Center</p></td>
</tr>
<tr>
<td class="tableblock halign-left valign-top"><p class="tableblock">ISO equivalent</p></td>
<td class="tableblock halign-left valign-top"><p class="tableblock">/gmd:MD_Metadata
/gmd:distributionInfo/gmd:MD_Distribution/gmd:distributor/gmd:MD_Distributor/gmd:distributorContact/gmd:CI_ResponsibleParty</p></td>
</tr>
<tr>
<td class="tableblock halign-left valign-top"><p class="tableblock">MM2 equivalent</p></td>
<td class="tableblock halign-left valign-top"><p class="tableblock">NA</p></td>
</tr>
</tbody>
</table>
</div>
<div class="sect2">
<h3 id="data_access"><a class="anchor" href="#data_access"></a>2.19. data_access</h3>
<table class="tableblock frame-all grid-all stretch">
<colgroup>
<col style="width: 20%;">
<col style="width: 80%;">
</colgroup>
<thead>
<tr>
<th class="tableblock halign-left valign-top">Element</th>
<th class="tableblock halign-left valign-top">/mmd/data_access</th>
</tr>
</thead>
<tbody>
<tr>
<td class="tableblock halign-left valign-top"><p class="tableblock">Attributes</p></td>
<td class="tableblock halign-left valign-top"><p class="tableblock">None</p></td>
</tr>
<tr>
<td class="tableblock halign-left valign-top"><p class="tableblock">Required</p></td>
<td class="tableblock halign-left valign-top"><p class="tableblock">No</p></td>
</tr>
<tr>
<td class="tableblock halign-left valign-top"><p class="tableblock">Repetition allowed</p></td>
<td class="tableblock halign-left valign-top"><p class="tableblock">Yes</p></td>
</tr>
<tr>
<td class="tableblock halign-left valign-top"><p class="tableblock">Description</p></td>
<td class="tableblock halign-left valign-top"><div class="content"><div class="paragraph">
<p>Description of how to access the data in the dataset. This
element has the following child elements:</p>
</div>
<div class="ulist">
<ul>
<li>
<p>type: Description of the type of data access. Data Access Types</p>
</li>
<li>
<p>name: The name of the data access mechanism.</p>
<div class="ulist">
<ul>
<li>
<p>description: A short description of the data access type and purpose (if necessary).</p>
</li>
</ul>
</div>
</li>
<li>
<p>resource: The URL used to access the data. E.g. for WMS this should point at the GetCapabilities document.</p>
</li>
<li>
<p>wms_layers: WMS servers behave very different. Some servers has huge GetCapabilities documents with several thousand entries. The purpose of this element is to predefine a number of WMS layers. If the user requests visualisation, the first WMS layer in the list will be presented first.</p>
</li>
</ul>
</div></div></td>
</tr>
<tr>
<td class="tableblock halign-left valign-top"><p class="tableblock">Example XML:</p></td>
<td class="tableblock halign-left valign-top"><div class="content"><div class="listingblock">
<div class="content">
<pre>&lt;data_access&gt;
     &lt;type&gt;OGC WMS&lt;/type&gt;
     &lt;resource&gt;http://...&lt;/resource&gt;
     &lt;description&gt;...&lt;/description&gt;
     &lt;wms_layers&gt;
     &lt;wms_layer&gt;sea_ice_concentration&lt;/wms_layer&gt;
     &lt;/wms_layers&gt;
&lt;/data_access&gt;</pre>
</div>
</div></div></td>
</tr>
<tr>
<td class="tableblock halign-left valign-top"><p class="tableblock">DIF equivalent</p></td>
<td class="tableblock halign-left valign-top"><p class="tableblock">/Related_UrlRL</p></td>
</tr>
<tr>
<td class="tableblock halign-left valign-top"><p class="tableblock">ISO equivalent</p></td>
<td class="tableblock halign-left valign-top"><p class="tableblock">/gmd:MD_Metadata/
gmd:distributionInfo/gmd:MD_Distribution/gmd:transferOptions/gmd:MD_DigitalTransferOptions/gmd:onLine/gmd:CI_OnlineResource</p></td>
</tr>
<tr>
<td class="tableblock halign-left valign-top"><p class="tableblock">MM2 equivalent</p></td>
<td class="tableblock halign-left valign-top"><div class="content"><div class="paragraph">
<p><a href="../../../../metadata@name">/metadata@name</a>='dataref'</p>
</div>
<div class="paragraph">
<p><a href="../../../../metadata@name">/</a><a href="../../../../metadata@name">metadata@name</a>='dataref_OPENDAP'</p>
</div>
<div class="paragraph">
<p><a href="../../../../metadata@name">/</a><a href="../../../../metadata@name">metadata@name</a>='dataref_WMS'</p>
</div>
<div class="paragraph">
<p>WMS layer information is currently available only through XMD documents.</p>
</div></div></td>
</tr>
</tbody>
</table>
</div>
<div class="sect2">
<h3 id="related_dataset"><a class="anchor" href="#related_dataset"></a>2.20. related_dataset</h3>
<table class="tableblock frame-all grid-all stretch">
<colgroup>
<col style="width: 20%;">
<col style="width: 80%;">
</colgroup>
<thead>
<tr>
<th class="tableblock halign-left valign-top">Element</th>
<th class="tableblock halign-left valign-top">/mmd/related_dataset</th>
</tr>
</thead>
<tbody>
<tr>
<td class="tableblock halign-left valign-top"><p class="tableblock">Attributes</p></td>
<td class="tableblock halign-left valign-top"><div class="content"><div class="paragraph">
<p>relation_type. Valid content is shown below:</p>
</div>
<div class="ulist">
<ul>
<li>
<p>parent: This dataset is a child dataset of the referenced dataset. i.e. the other dataset is its parent.</p>
</li>
<li>
<p>auxiliary: This dataset is auxiliary data for the referenced dataset.</p>
</li>
</ul>
</div></div></td>
</tr>
<tr>
<td class="tableblock halign-left valign-top"><p class="tableblock">Required</p></td>
<td class="tableblock halign-left valign-top"><p class="tableblock">No</p></td>
</tr>
<tr>
<td class="tableblock halign-left valign-top"><p class="tableblock">Repetition allowed</p></td>
<td class="tableblock halign-left valign-top"><p class="tableblock">Yes.</p></td>
</tr>
<tr>
<td class="tableblock halign-left valign-top"><p class="tableblock">Description</p></td>
<td class="tableblock halign-left valign-top"><p class="tableblock">Specifies the relation between this dataset and another
dataset. The type of relationship is determined by the relation_type
attribute. The content of the element is a valid identifier as
identified in the <a href="#metadata_identifier">Section 2.1</a> element.</p></td>
</tr>
<tr>
<td class="tableblock halign-left valign-top"><p class="tableblock">Example XML</p></td>
<td class="tableblock halign-left valign-top"><div class="content"><div class="listingblock">
<div class="content">
<pre>&lt;related_dataset relation_type="parent"&gt;
    9663fc67-5687-4bf2-a274-f3826e41fdc8
&lt;/related_dataset&gt;</pre>
</div>
</div></div></td>
</tr>
<tr>
<td class="tableblock halign-left valign-top"><p class="tableblock">DIF equivalent</p></td>
<td class="tableblock halign-left valign-top"><p class="tableblock">NA</p></td>
</tr>
<tr>
<td class="tableblock halign-left valign-top"><p class="tableblock">ISO equivalent</p></td>
<td class="tableblock halign-left valign-top"><div class="content"><div class="paragraph">
<p>If the relation_type = “parent”. In other cases there are is no mapping.</p>
</div>
<div class="paragraph">
<p>/gmd:MD_Metadata/gmd:parentIdentifier</p>
</div></div></td>
</tr>
<tr>
<td class="tableblock halign-left valign-top"><p class="tableblock">MM2 equivalent</p></td>
<td class="tableblock halign-left valign-top"><p class="tableblock">Within MM2 this was determined by a directory structure
and not the content of the metadata files.NA</p></td>
</tr>
</tbody>
</table>
</div>
<div class="sect2">
<h3 id="storage_information"><a class="anchor" href="#storage_information"></a>2.21. storage_information</h3>
<table class="tableblock frame-all grid-all stretch">
<colgroup>
<col style="width: 20%;">
<col style="width: 80%;">
</colgroup>
<thead>
<tr>
<th class="tableblock halign-left valign-top">Element</th>
<th class="tableblock halign-left valign-top">/mmd/storage_information</th>
</tr>
</thead>
<tbody>
<tr>
<td class="tableblock halign-left valign-top"><p class="tableblock">Attributes</p></td>
<td class="tableblock halign-left valign-top"></td>
</tr>
<tr>
<td class="tableblock halign-left valign-top"><p class="tableblock">Required</p></td>
<td class="tableblock halign-left valign-top"><p class="tableblock">No</p></td>
</tr>
<tr>
<td class="tableblock halign-left valign-top"><p class="tableblock">Repetition allowed</p></td>
<td class="tableblock halign-left valign-top"><p class="tableblock">No</p></td>
</tr>
<tr>
<td class="tableblock halign-left valign-top"><p class="tableblock">Description</p></td>
<td class="tableblock halign-left valign-top"><div class="content"><div class="paragraph">
<p>Information about the underlying data storage when this is
available. File format specifications must follow a controlled vocabulary,
as must checksums. Allowed file formats are available in <a href="https://gcmdservices.gsfc.nasa.gov/kms/concepts/concept_scheme/GranuleDataFormat/?format=rdf">skos</a>.
Checksums can be md5sum, shasum (sha256sum, sha384sum,
sha512sum) and other higher order approaches. Sub elements include:</p>
</div>
<div class="ulist">
<ul>
<li>
<p>file_name: File name for the file in question.</p>
</li>
<li>
<p>file_location: Location of the file in the local file storage.</p>
</li>
<li>
<p>file_format: Identification of the file format</p>
</li>
<li>
<p>file_size: Size of file according to the units expressed as attribute
unit. Valid units are MB, GB and TB.</p>
</li>
<li>
<p>checksum: A checksum for the file. This element require attribute type
to be present.</p>
</li>
</ul>
</div>
<div class="paragraph">
<p>Virtual datasets that are established through aggregation of individual
files on e.g. an OPeNDAP server are not described with this element. For
harvested data usually only file format is available, if any.</p>
</div></div></td>
</tr>
<tr>
<td class="tableblock halign-left valign-top"><p class="tableblock">Example XML:</p></td>
<td class="tableblock halign-left valign-top"><div class="content"><div class="listingblock">
<div class="content">
<pre>&lt;storage_information&gt;
  &lt;file_name&gt;
    osisaf_radiative_flux_24h_hl_polstere-050_multi_202003051200.nc
  &lt;/file_name&gt;
  &lt;file_location&gt;/home/steingod/Desktop&lt;/file_location&gt;
  &lt;file_format&gt;NetCDF-CF&lt;/file_format&gt;
  &lt;file_size unit="GB"&gt;0.12&lt;/file_size&gt;
  &lt;checksum type="sha512sum"&gt;
ad33563f9ab3a6f2ba74ebd72cb1f45fda00d55121a29a29230147e3472ef267c50882b0e0b21ef9ee5ed5cc25e454167cd19a1818f1e13bc044b6fc3ef8f285
  &lt;/checksum&gt;
&lt;/storage_information&gt;</pre>
</div>
</div></div></td>
</tr>
<tr>
<td class="tableblock halign-left valign-top"><p class="tableblock">DIF equivalent</p></td>
<td class="tableblock halign-left valign-top"><div class="content"><div class="paragraph">
<p>Not directly represented, but partly through Multimedia
Sample.</p>
</div></div></td>
</tr>
<tr>
<td class="tableblock halign-left valign-top"><p class="tableblock">ISO equivalent</p></td>
<td class="tableblock halign-left valign-top"><div class="content"><div class="paragraph">
<p>NA</p>
</div></div></td>
</tr>
<tr>
<td class="tableblock halign-left valign-top"><p class="tableblock">MM2 equivalent</p></td>
<td class="tableblock halign-left valign-top"><div class="content"><div class="paragraph">
<p>NA</p>
</div></div></td>
</tr>
</tbody>
</table>
</div>
<div class="sect2">
<h3 id="related_information"><a class="anchor" href="#related_information"></a>2.22. related_information</h3>
<table class="tableblock frame-all grid-all stretch">
<colgroup>
<col style="width: 20%;">
<col style="width: 80%;">
</colgroup>
<thead>
<tr>
<th class="tableblock halign-left valign-top">Element</th>
<th class="tableblock halign-left valign-top">/mmd/related_information</th>
</tr>
</thead>
<tbody>
<tr>
<td class="tableblock halign-left valign-top"><p class="tableblock">Attributes</p></td>
<td class="tableblock halign-left valign-top"><p class="tableblock">None</p></td>
</tr>
<tr>
<td class="tableblock halign-left valign-top"><p class="tableblock">Required</p></td>
<td class="tableblock halign-left valign-top"><p class="tableblock">No</p></td>
</tr>
<tr>
<td class="tableblock halign-left valign-top"><p class="tableblock">Repetition allowed</p></td>
<td class="tableblock halign-left valign-top"><p class="tableblock">Yes</p></td>
</tr>
<tr>
<td class="tableblock halign-left valign-top"><p class="tableblock">Description</p></td>
<td class="tableblock halign-left valign-top"><div class="content"><div class="paragraph">
<p>Description of related information and how to access it. This element has
the following child elements:</p>
</div>
<div class="ulist">
<ul>
<li>
<p>type: Description of the type of information. A controlled vocabulary is required. See <a href="#related-information-types">Section 4.18</a>.</p>
</li>
<li>
<p>resource: The URL used.</p>
</li>
<li>
<p>description: Textual description on the resource.</p>
</li>
</ul>
</div>
<div class="paragraph">
<p>This element should be used for e.g. THREDDS landing pages. i.e. that is the
pages providing the overview of services (HTTP, OPeNDAP, WMS, &#8230;&#8203;) for a
dataset. The specific web services for data access are to be added using <a href="#data_access">Section 2.19</a>.</p>
</div></div></td>
</tr>
<tr>
<td class="tableblock halign-left valign-top"><p class="tableblock">Example XML:</p></td>
<td class="tableblock halign-left valign-top"><div class="content"><div class="listingblock">
<div class="content">
<pre>&lt;related_information&gt;
    &lt;type&gt;Project home page&lt;/type&gt;
    &lt;resource&gt;URI&lt;/resource&gt;
&lt;/related_information&gt;

&lt;related_information&gt;
    &lt;type&gt;Dataset landing page&lt;/type&gt;
    &lt;resource&gt;URI&lt;/resource&gt;
&lt;/related_information&gt;</pre>
</div>
</div></div></td>
</tr>
<tr>
<td class="tableblock halign-left valign-top"><p class="tableblock">DIF equivalent</p></td>
<td class="tableblock halign-left valign-top"><div class="content"><div class="paragraph">
<p>/Related_Url</p>
</div>
<div class="paragraph">
<p>View Related Information</p>
</div></div></td>
</tr>
<tr>
<td class="tableblock halign-left valign-top"><p class="tableblock">ISO equivalent</p></td>
<td class="tableblock halign-left valign-top"><p class="tableblock">/gmd:MD_Metadata/
gmd:distributionInfo/gmd:MD_Distribution/gmd:transferOptions/gmd:MD_DigitalTransferOptions/gmd:onLine/gmd:CI_OnlineResource</p></td>
</tr>
<tr>
<td class="tableblock halign-left valign-top"><p class="tableblock">MM2 equivalent</p></td>
<td class="tableblock halign-left valign-top"><p class="tableblock"><a href="../../../../metadata@name">/metadata@name</a>='dataref'</p></td>
</tr>
</tbody>
</table>
</div>
<div class="sect2">
<h3 id="iso_topic_category"><a class="anchor" href="#iso_topic_category"></a>2.23. iso_topic_category</h3>
<table class="tableblock frame-all grid-all stretch">
<colgroup>
<col style="width: 20%;">
<col style="width: 80%;">
</colgroup>
<thead>
<tr>
<th class="tableblock halign-left valign-top">Element</th>
<th class="tableblock halign-left valign-top">/mmd/iso_topic_category</th>
</tr>
</thead>
<tbody>
<tr>
<td class="tableblock halign-left valign-top"><p class="tableblock">Attributes</p></td>
<td class="tableblock halign-left valign-top"><p class="tableblock">none</p></td>
</tr>
<tr>
<td class="tableblock halign-left valign-top"><p class="tableblock">Required</p></td>
<td class="tableblock halign-left valign-top"><p class="tableblock">Yes</p></td>
</tr>
<tr>
<td class="tableblock halign-left valign-top"><p class="tableblock">Repetition allowed</p></td>
<td class="tableblock halign-left valign-top"><p class="tableblock">Yes</p></td>
</tr>
<tr>
<td class="tableblock halign-left valign-top"><p class="tableblock">Description</p></td>
<td class="tableblock halign-left valign-top"><div class="content"><div class="paragraph">
<p>ISO topic category fetched from a controlled vocabulary. Valid keywords
are listed in <a href="#iso-topic-categories">Section 4.17</a>.</p>
</div>
<div class="paragraph">
<p>This field is required for compatibility with DIF and ISO</p>
</div></div></td>
</tr>
<tr>
<td class="tableblock halign-left valign-top"><p class="tableblock">Example XML:</p></td>
<td class="tableblock halign-left valign-top"><div class="content"><div class="listingblock">
<div class="content">
<pre>&lt;iso_topic_category&gt;ocean&lt;/iso_topic_category&gt;</pre>
</div>
</div></div></td>
</tr>
<tr>
<td class="tableblock halign-left valign-top"><p class="tableblock">DIF equivalent</p></td>
<td class="tableblock halign-left valign-top"><p class="tableblock">/DIF/ISO_TOPIC_Category</p></td>
</tr>
<tr>
<td class="tableblock halign-left valign-top"><p class="tableblock">ISO equivalent</p></td>
<td class="tableblock halign-left valign-top"><p class="tableblock">/gmd:MD_Metadata/gmd:identificationInfo/
gmd:MD_DataIdentification/gmd:topicCategory/gmd:MD_TopicCategoryCode</p></td>
</tr>
<tr>
<td class="tableblock halign-left valign-top"><p class="tableblock">MM2 equivalent</p></td>
<td class="tableblock halign-left valign-top"><p class="tableblock">/MM2/metadata[@name='topiccategory']</p></td>
</tr>
</tbody>
</table>
</div>
<div class="sect2">
<h3 id="keywords"><a class="anchor" href="#keywords"></a>2.24. keywords</h3>
<table class="tableblock frame-all grid-all stretch">
<colgroup>
<col style="width: 20%;">
<col style="width: 80%;">
</colgroup>
<thead>
<tr>
<th class="tableblock halign-left valign-top">Element</th>
<th class="tableblock halign-left valign-top">/mmd/keywords</th>
</tr>
</thead>
<tbody>
<tr>
<td class="tableblock halign-left valign-top"><p class="tableblock">Attributes</p></td>
<td class="tableblock halign-left valign-top"><div class="content"><div class="ulist">
<ul>
<li>
<p>vocabulary: The vocabulary where the keyword is fetched from. The vocabulary “none” is used if the keyword is not from a vocabulary. The recommended vocabulary to use is "GCMD", see <a href="#variable-parameter-descriptions">Section 4.9</a> for further details. Other valid vocabularies are e.g. "WIGOS". Search services are currently based on GCMD Science keywords.</p>
</li>
</ul>
</div></div></td>
</tr>
<tr>
<td class="tableblock halign-left valign-top"><p class="tableblock">Required</p></td>
<td class="tableblock halign-left valign-top"><p class="tableblock">Yes</p></td>
</tr>
<tr>
<td class="tableblock halign-left valign-top"><p class="tableblock">Repetition allowed</p></td>
<td class="tableblock halign-left valign-top"><div class="content"><div class="paragraph">
<p>Yes.</p>
</div>
<div class="paragraph">
<p>It is expected that different keyword elements have different vocabulary
child elements.</p>
</div></div></td>
</tr>
<tr>
<td class="tableblock halign-left valign-top"><p class="tableblock">Description</p></td>
<td class="tableblock halign-left valign-top"><div class="content"><div class="paragraph">
<p>A set of keywords describing the dataset. The keywords should be fetched
from a pre-defined vocabulary, but this is not a requirement. This
element has two child elements:</p>
</div>
<div class="ulist">
<ul>
<li>
<p>resource: URI to machine readable form of the vocabulary used.</p>
</li>
<li>
<p>keyword: A single keyword describing the dataset. This can be hierarchically like GCMD using a separator.</p>
</li>
<li>
<p>separator: the character used as separator. This could be e.g. the GCMD ‘&gt;’, but in XML this is encoded as ‘&gt;’. Other valid separators are: | / -.
Valid controlled vocabularies are GCMD Science Keywords
<a href="#anchor-2">[10</a>], Climate and Forecast Standard Names
<a href="#anchor-3">[11</a>], SeaDataNet <a href="#anchor-4">[12</a>] etc. The primary
usage for this element is to describe variables in the dataset, but it
could also be used to describe other features.</p>
</li>
</ul>
</div></div></td>
</tr>
<tr>
<td class="tableblock halign-left valign-top"><p class="tableblock">Example XML:</p></td>
<td class="tableblock halign-left valign-top"><div class="content"><div class="listingblock">
<div class="content">
<pre>&lt;keywords vocabulary="MyOwnVocab"&gt;
     &lt;keyword&gt;ice_edge&lt;/keyword&gt;
     &lt;keyword&gt;Manual Generated Ice Edge&lt;/keyword&gt;
&lt;/keywords&gt;

&lt;keywords vocabulary="GCMD"&gt;
    &lt;keyword&gt;Earth Science - Climate Indicators - Teleconnections - North Atlantic Oscillation&lt;/keyword&gt;
    &lt;resource&gt;https://gcmdservices.gsfc.nasa.gov/static/kms/&lt;/resource&gt;
    &lt;separator&gt;-&lt;/separator&gt;
&lt;/keywords&gt;</pre>
</div>
</div></div></td>
</tr>
<tr>
<td class="tableblock halign-left valign-top"><p class="tableblock">DIF equivalent</p></td>
<td class="tableblock halign-left valign-top"><p class="tableblock">/DIF/Parameters</p></td>
</tr>
<tr>
<td class="tableblock halign-left valign-top"><p class="tableblock">ISO equivalent</p></td>
<td class="tableblock halign-left valign-top"><p class="tableblock">/gmd:MD_Metadata
/gmd:identificationInfo/gmd:MD_DataIdentification/gmd:descriptiveKeywords/gmd:MD_Keywords/gmd:keyword/gco:CharacterString</p></td>
</tr>
<tr>
<td class="tableblock halign-left valign-top"><p class="tableblock">MM2 equivalent</p></td>
<td class="tableblock halign-left valign-top"><p class="tableblock">/metadata@name='variable'</p></td>
</tr>
</tbody>
</table>
</div>
<div class="sect2">
<h3 id="project"><a class="anchor" href="#project"></a>2.25. project</h3>
<table class="tableblock frame-all grid-all stretch">
<colgroup>
<col style="width: 20%;">
<col style="width: 80%;">
</colgroup>
<thead>
<tr>
<th class="tableblock halign-left valign-top">Element</th>
<th class="tableblock halign-left valign-top">/mmd/project</th>
</tr>
</thead>
<tbody>
<tr>
<td class="tableblock halign-left valign-top"><p class="tableblock">Attributes</p></td>
<td class="tableblock halign-left valign-top"><p class="tableblock">None</p></td>
</tr>
<tr>
<td class="tableblock halign-left valign-top"><p class="tableblock">Required</p></td>
<td class="tableblock halign-left valign-top"><p class="tableblock">No</p></td>
</tr>
<tr>
<td class="tableblock halign-left valign-top"><p class="tableblock">Repetition allowed</p></td>
<td class="tableblock halign-left valign-top"><p class="tableblock">Yes</p></td>
</tr>
<tr>
<td class="tableblock halign-left valign-top"><p class="tableblock">Description</p></td>
<td class="tableblock halign-left valign-top"><div class="content"><div class="paragraph">
<p>Project where the dataset was generated or collected. The element is
described using two child element:</p>
</div>
<div class="ulist">
<ul>
<li>
<p>short_name: is the abbreviated name of the project from which the data were collected.</p>
</li>
<li>
<p>long_name: is the full name of the project from which the data were collected.</p>
</li>
</ul>
</div>
<div class="paragraph">
<p>These names must be maintained in a controlled vocabulary.</p>
</div></div></td>
</tr>
<tr>
<td class="tableblock halign-left valign-top"><p class="tableblock">Example XML:</p></td>
<td class="tableblock halign-left valign-top"><div class="content"><div class="listingblock">
<div class="content">
<pre>&lt;project&gt;
    &lt;short_name&gt;ICE&lt;/short_name&gt;
    &lt;long_name&gt;Ice Coverage Everywhere&lt;/long_name&gt;
&lt;/project&gt;</pre>
</div>
</div></div></td>
</tr>
<tr>
<td class="tableblock halign-left valign-top"><p class="tableblock">DIF equivalent</p></td>
<td class="tableblock halign-left valign-top"><p class="tableblock">/DIF/Project</p></td>
</tr>
<tr>
<td class="tableblock halign-left valign-top"><p class="tableblock">ISO equivalent</p></td>
<td class="tableblock halign-left valign-top"><p class="tableblock">NA</p></td>
</tr>
<tr>
<td class="tableblock halign-left valign-top"><p class="tableblock">MM2 equivalent</p></td>
<td class="tableblock halign-left valign-top"><p class="tableblock"><a href="../../../../metadata@name">/metadata@name</a>='project_name' (usually
mapped to /project/long_name)</p></td>
</tr>
</tbody>
</table>
</div>
<div class="sect2">
<h3 id="platform"><a class="anchor" href="#platform"></a>2.26. platform</h3>
<table class="tableblock frame-all grid-all stretch">
<colgroup>
<col style="width: 20%;">
<col style="width: 80%;">
</colgroup>
<thead>
<tr>
<th class="tableblock halign-left valign-top">Element</th>
<th class="tableblock halign-left valign-top">/mmd/platform</th>
</tr>
</thead>
<tbody>
<tr>
<td class="tableblock halign-left valign-top"><p class="tableblock">Attributes</p></td>
<td class="tableblock halign-left valign-top"><p class="tableblock">None</p></td>
</tr>
<tr>
<td class="tableblock halign-left valign-top"><p class="tableblock">Required</p></td>
<td class="tableblock halign-left valign-top"><p class="tableblock">No</p></td>
</tr>
<tr>
<td class="tableblock halign-left valign-top"><p class="tableblock">Repetition allowed</p></td>
<td class="tableblock halign-left valign-top"><p class="tableblock">Yes</p></td>
</tr>
<tr>
<td class="tableblock halign-left valign-top"><p class="tableblock">Description</p></td>
<td class="tableblock halign-left valign-top"><div class="content"><div class="paragraph">
<p>The platform used to collect the data. The element is described using
the following child elements:</p>
</div>
<div class="dlist">
<dl>
<dt class="hdlist1">short_name</dt>
<dd>
<p>is the abbreviated name of the platform (see <a href="#platform-1">Section 4.10</a>) used to
acquire the data</p>
</dd>
<dt class="hdlist1">long_name</dt>
<dd>
<p>is the full name of the platform (see <a href="#platform-1">Section 4.10</a>) used
to acquire the data.</p>
</dd>
<dt class="hdlist1">resource</dt>
<dd>
<p>is a link to further information about the satellite. For this purpose
descriptions from <a href="https://www.wmo-sat.info/oscar/satellites" class="bare">https://www.wmo-sat.info/oscar/satellites</a> are used (see <a href="#platform-1">Section 4.10</a>)</p>
</dd>
<dt class="hdlist1">orbit_relative</dt>
<dd>
<p>is the relative orbit number for a polar orbiting satellite.</p>
</dd>
<dt class="hdlist1">orbit_absolute</dt>
<dd>
<p>is the absolute orbit number for a polar orbiting satellite.</p>
</dd>
<dt class="hdlist1">orbit_direction</dt>
<dd>
<p>is either "ascending" or "descending" and defines the orbit direction of
polar orbiting satellites.</p>
</dd>
<dt class="hdlist1">instrument</dt>
<dd>
<p>is a specification of the instrument. This used to be a separate element,
but has been incorporated in the platform element to have a more compact
information model. This element has several children. Similar to for
platform, one of the child elements are <strong>resource</strong> and for this purpose
also the WIGOS list <a href="https://www.wmo-sat.info/oscar/instruments" class="bare">https://www.wmo-sat.info/oscar/instruments</a> is used.
This element was originally used to store information for NBS products (Sentinel
platforms), but covers a need for a wider range of use cases, including
internal MET use cases that has been long needed.</p>
<div class="ulist">
<ul>
<li>
<p>short_name is an acronym for the sensor, see <a href="#instruments">Section 4.11</a></p>
</li>
<li>
<p>long_name is the full name, see <a href="#instruments">Section 4.11</a></p>
</li>
<li>
<p>resource is a link to further information in WIGOS space, see <a href="#instruments">Section 4.11</a></p>
</li>
<li>
<p>mode is specific for SAR (can be for other instruments in the future),<br>
see <a href="#instrument-modes">Section 4.12</a>.</p>
</li>
<li>
<p>polarisation is also for SAR, see <a href="#polarisation-modes">Section 4.13</a></p>
</li>
<li>
<p>product_type is for the Sentinel satellites, see <a href="#product-type">Section 4.14</a> for<br>
more information.</p>
</li>
</ul>
</div>
</dd>
</dl>
</div></div></td>
</tr>
</tbody>
</table>
<table class="tableblock frame-all grid-all stretch">
<colgroup>
<col style="width: 20%;">
<col style="width: 80%;">
</colgroup>
<tbody>
<tr>
<td class="tableblock halign-left valign-top"></td>
<td class="tableblock halign-left valign-top"><div class="content"><div class="dlist">
<dl>
<dt class="hdlist1">ancillary</dt>
<dd>
<p>is used for information that does not fit in any of the other elements. It
includes:</p>
<div class="ulist">
<ul>
<li>
<p>cloud_coverage in percentage which indicates how much of the available<br>
data that are covered by clouds. This is used for optical satellite data.</p>
</li>
<li>
<p>scene_coverage in percentage which indicates how much of map projected<br>
satellite product that actually is covered by the satellite. This is
useful for e.g. Sentinel-2 data and old AVHRR data at MET.</p>
</li>
<li>
<p>timeliness indicates whether the data are delayed or Near Real Time<br>
(NRT) data.</p>
</li>
</ul>
</div>
</dd>
</dl>
</div>
<div class="paragraph">
<p>See <a href="#platform-1">platform</a> for list of satellite names. The intention is
to move towards WIGOS space vocabularies once these become available in
machine readable form through SKOS files or <a href="https://codes.wmo.int/wmdr" class="bare">https://codes.wmo.int/wmdr</a>.</p>
</div></div></td>
</tr>
<tr>
<td class="tableblock halign-left valign-top"><p class="tableblock">Example XML:</p></td>
<td class="tableblock halign-left valign-top"><div class="content"><div class="listingblock">
<div class="content">
<pre>&lt;platform&gt;
    &lt;short_name&gt;S1A&lt;/short_name&gt;
    &lt;long_name&gt;Sentinel-1A&lt;/long_name&gt;
    &lt;resource&gt;
      https://www.wmo-sat.info/oscar/satellites/view/396
    &lt;/resource&gt;
    &lt;orbit_relative&gt;121&lt;/orbit_relative&gt;
    &lt;orbit_absolute&gt;62391&lt;/orbit_absolute&gt;
    &lt;orbit_direction&gt;ascending&lt;/orbit_direction&gt;
    &lt;instrument&gt;
         &lt;short_name&gt;SAR-C&lt;/short_name&gt;
         &lt;long_name&gt;
           Synthetic Aperture Radar (C-band)
         &lt;/long_name&gt;
         &lt;resource&gt;
           https://www.wmo-sat.info/oscar/instruments/view/450
         &lt;/resource&gt;
         &lt;mode&gt;IW&lt;/mode&gt;
         &lt;polarisation&gt;VV+VH&lt;/polarisation&gt;
    &lt;/instrument&gt;
    &lt;ancillary&gt;
         &lt;cloud_coverage&gt;23.4&lt;/cloud_coverage&gt;
         &lt;scene_coverage&gt;77&lt;/scene_coverage&gt;
         &lt;timeliness&gt;NRT&lt;/timeliness&gt;
    &lt;/ancillary&gt;
&lt;/platform&gt;</pre>
</div>
</div></div></td>
</tr>
<tr>
<td class="tableblock halign-left valign-top"><p class="tableblock">DIF equivalent</p></td>
<td class="tableblock halign-left valign-top"><p class="tableblock">/DIF/Platform</p></td>
</tr>
<tr>
<td class="tableblock halign-left valign-top"><p class="tableblock">ISO equivalent</p></td>
<td class="tableblock halign-left valign-top"><div class="content"><div class="paragraph">
<p>For ISO we translate platforms to keywords from a specific vocabulary.</p>
</div>
<div class="paragraph">
<p>/gmd:MD_Metadata
/gmd:identificationInfo/gmd:MD_DataIdentification/gmd:descriptiveKeywords/gmd:MD_Keywords/gmd:keyword/gco:CharacterString</p>
</div></div></td>
</tr>
<tr>
<td class="tableblock halign-left valign-top"><p class="tableblock">MM2 equivalent</p></td>
<td class="tableblock halign-left valign-top"><p class="tableblock">NA</p></td>
</tr>
</tbody>
</table>
</div>
<div class="sect2">
<h3 id="activity_type"><a class="anchor" href="#activity_type"></a>2.27. activity_type</h3>
<table class="tableblock frame-all grid-all stretch">
<colgroup>
<col style="width: 20%;">
<col style="width: 80%;">
</colgroup>
<tbody>
<tr>
<td class="tableblock halign-left valign-top"><p class="tableblock">Element</p></td>
<td class="tableblock halign-left valign-top"><p class="tableblock">/mmd/activity_type</p></td>
</tr>
<tr>
<td class="tableblock halign-left valign-top"><p class="tableblock">Attributes</p></td>
<td class="tableblock halign-left valign-top"><p class="tableblock">None</p></td>
</tr>
<tr>
<td class="tableblock halign-left valign-top"><p class="tableblock">Required</p></td>
<td class="tableblock halign-left valign-top"><p class="tableblock">No</p></td>
</tr>
<tr>
<td class="tableblock halign-left valign-top"><p class="tableblock">Repetition allowed</p></td>
<td class="tableblock halign-left valign-top"><p class="tableblock">Yes.</p></td>
</tr>
<tr>
<td class="tableblock halign-left valign-top"><p class="tableblock">Description</p></td>
<td class="tableblock halign-left valign-top"><div class="content"><div class="paragraph">
<p>The activity used to collect the data.</p>
</div>
<div class="paragraph">
<p>Valid keywords are listed in <a href="#activity-type">Section 4.8</a>.</p>
</div></div></td>
</tr>
<tr>
<td class="tableblock halign-left valign-top"><p class="tableblock">Example XML:</p></td>
<td class="tableblock halign-left valign-top"><div class="content"><div class="listingblock">
<div class="content">
<pre>&lt;activity_type&gt;Space Borne Instrument&lt;/activity_type&gt;</pre>
</div>
</div></div></td>
</tr>
<tr>
<td class="tableblock halign-left valign-top"><p class="tableblock">DIF equivalent</p></td>
<td class="tableblock halign-left valign-top"><p class="tableblock">NA</p></td>
</tr>
<tr>
<td class="tableblock halign-left valign-top"><p class="tableblock">ISO equivalent</p></td>
<td class="tableblock halign-left valign-top"><p class="tableblock">NA</p></td>
</tr>
<tr>
<td class="tableblock halign-left valign-top"><p class="tableblock">MM2 equivalent</p></td>
<td class="tableblock halign-left valign-top"><p class="tableblock">/metadata@name='activity_type'</p></td>
</tr>
</tbody>
</table>
</div>
<div class="sect2">
<h3 id="dataset_citation"><a class="anchor" href="#dataset_citation"></a>2.28. dataset_citation</h3>
<table class="tableblock frame-all grid-all stretch">
<colgroup>
<col style="width: 20%;">
<col style="width: 80%;">
</colgroup>
<thead>
<tr>
<th class="tableblock halign-left valign-top">Element</th>
<th class="tableblock halign-left valign-top">/mmd/dataset_citation</th>
</tr>
</thead>
<tbody>
<tr>
<td class="tableblock halign-left valign-top"><p class="tableblock">Attributes</p></td>
<td class="tableblock halign-left valign-top"><p class="tableblock">None</p></td>
</tr>
<tr>
<td class="tableblock halign-left valign-top"><p class="tableblock">Required</p></td>
<td class="tableblock halign-left valign-top"><p class="tableblock">No</p></td>
</tr>
<tr>
<td class="tableblock halign-left valign-top"><p class="tableblock">Repetition allowed</p></td>
<td class="tableblock halign-left valign-top"><p class="tableblock">Yes</p></td>
</tr>
<tr>
<td class="tableblock halign-left valign-top"><p class="tableblock">Description</p></td>
<td class="tableblock halign-left valign-top"><div class="content"><div class="paragraph">
<p>A description of how the dataset should be properly cited. If this
information is not available, a citation string will be generated from the
metadata available. This element has the following child elements:</p>
</div>
<div class="ulist">
<ul>
<li>
<p>author: The name of the organization(s) or individual(s) with primary intellectual responsibility for the data set&#8217;s development. This is a mandatory element and is a comma separated list.</p>
</li>
<li>
<p>publication_date: The publication/reference date for the (cited) resource.</p>
</li>
<li>
<p>title: The title of the data set, this may be the same as Entry Title or the title of a report or paper.</p>
</li>
<li>
<p>series: journal, report series or similar for documents.</p>
</li>
<li>
<p>edition:  The version of a cited resource.</p>
</li>
<li>
<p>volume: The order or sequence of a resource in a series or set.</p>
</li>
<li>
<p>issue: The issue number of a resource (usually within a volume).</p>
</li>
<li>
<p>publication_place: The name of the city (and state or province and country if needed) where the resource was made available.  This is required if this form is used.</p>
</li>
<li>
<p>publisher: The name of the individual(s) or organization(s) that made the resource available.  This is required if this form is used.</p>
</li>
<li>
<p>pages: The range of pages or total number of pages of a cited resource.</p>
</li>
<li>
<p>isbn: International Standard Book Number (if available).</p>
</li>
<li>
<p>doi: Digital Object Identifier (if available).</p>
</li>
<li>
<p>url: The URL of the online resource containing the cited resource (not necessary if DOI is provided).</p>
</li>
<li>
<p>other: Additional free-text reference information.</p>
</li>
</ul>
</div></div></td>
</tr>
<tr>
<td class="tableblock halign-left valign-top"><p class="tableblock">Example XML:</p></td>
<td class="tableblock halign-left valign-top"><div class="content"><div class="listingblock">
<div class="content">
<pre>&lt;dataset_citation&gt;
    &lt;author&gt;
Cristian Lussana, Ole Einar Tveito, Andreas Dobler, and Ketil Tunheim
    &lt;/author&gt;
    &lt;title&gt;
seNorge_2018, daily precipitation, and temperature datasets over Norway
    &lt;/title&gt;
    &lt;series&gt;Earth System Science Data&lt;/series&gt;
    &lt;volume&gt;11&lt;/volume&gt;
    &lt;issue&gt;4&lt;/issue&gt;
    &lt;edition&gt;&lt;/edition&gt;
    &lt;publication_date&gt;2019-10-01&lt;/publication_date&gt;
    &lt;publisher&gt;Copernicus Publications&lt;/publisher&gt;
    &lt;pages&gt;&lt;/pages&gt;
    &lt;isbn&gt;&lt;/isbn&gt;
    &lt;doi&gt;https://doi.org/10.5194/essd-11-1531-2019&lt;/doi&gt;
    &lt;url&gt;&lt;/url&gt;
    &lt;other&gt;&lt;/other&gt;
&lt;/dataset_citation&gt;</pre>
</div>
</div></div></td>
</tr>
<tr>
<td class="tableblock halign-left valign-top"><p class="tableblock">DIF equivalent</p></td>
<td class="tableblock halign-left valign-top"><p class="tableblock">/DIF/Data_Set_Citation</p></td>
</tr>
<tr>
<td class="tableblock halign-left valign-top"><p class="tableblock">ISO equivalent</p></td>
<td class="tableblock halign-left valign-top"><div class="content"><div class="paragraph">
<p>There are no direct equivalent in ISO for this element as a whole, but
parts can be put into citation information.</p>
</div>
<div class="paragraph">
<p><strong>dataset_release_date</strong> can be translated to</p>
</div>
<div class="paragraph">
<p>/gmd:MD_Metadata
/gmd:identificationInfo/gmd:MD_DataIdentification/gmd:citation/gmd:CI_Citation/gmd:date/gmd:CI_Date/gmd:date/gco:DateTime</p>
</div>
<div class="paragraph">
<p>where gmd:CI_DateTypeCode has attribute codeListValue="publication"</p>
</div>
<div class="paragraph">
<p><strong>other_citation_details</strong> can be translated to</p>
</div>
<div class="paragraph">
<p>gmd:MD_Metadata/gmd:identificationInfo/gmd:MD_DataIdentification/gmd:citation/gmd:CI_Citation/gmd:otherCitationDetails</p>
</div></div></td>
</tr>
<tr>
<td class="tableblock halign-left valign-top"><p class="tableblock">MM2 equivalent</p></td>
<td class="tableblock halign-left valign-top"><p class="tableblock">NA</p></td>
</tr>
</tbody>
</table>
</div>
<div class="sect2">
<h3 id="cloud_cover"><a class="anchor" href="#cloud_cover"></a>2.29. cloud_cover</h3>
<table class="tableblock frame-all grid-all stretch">
<colgroup>
<col style="width: 20%;">
<col style="width: 80%;">
</colgroup>
<thead>
<tr>
<th class="tableblock halign-left valign-top">Element</th>
<th class="tableblock halign-left valign-top">/mmd/cloud_cover</th>
</tr>
</thead>
<tbody>
<tr>
<td class="tableblock halign-left valign-top"><p class="tableblock">Attributes</p></td>
<td class="tableblock halign-left valign-top"></td>
</tr>
<tr>
<td class="tableblock halign-left valign-top"><p class="tableblock">Required</p></td>
<td class="tableblock halign-left valign-top"><p class="tableblock">No</p></td>
</tr>
<tr>
<td class="tableblock halign-left valign-top"><p class="tableblock">Repetition allowed</p></td>
<td class="tableblock halign-left valign-top"><p class="tableblock">No</p></td>
</tr>
<tr>
<td class="tableblock halign-left valign-top"><p class="tableblock">Description</p></td>
<td class="tableblock halign-left valign-top"><div class="content"><div class="paragraph">
<p>This is an element specifically made for the NBS project and initially
in support for handling Sentinel-2 data. It is however also relevant for
other optical satellite imagery whether AVHRR (NPOES, EPS), VIIRS (NPP),
MERIS (ENVISAT) or MODIS (EOS).</p>
</div>
<div class="paragraph">
<p>It describes the overall cloud cover in the scene and it only relates to
the number of valid pixels in the scene (excluding missing values for
map projected scenes).</p>
</div>
<div class="paragraph">
<p>The element has one sub element:
value: The actual cloud cover in percentage of the valid pixels. This is indicated with one attribute.</p>
</div></div></td>
</tr>
<tr>
<td class="tableblock halign-left valign-top"><p class="tableblock">Example XML</p></td>
<td class="tableblock halign-left valign-top"><div class="content"><div class="listingblock">
<div class="content">
<pre>&lt;cloud_cover&gt;
    &lt;value unit=”%”&gt;45&lt;/value&gt;
&lt;/cloud_cover&gt;</pre>
</div>
</div></div></td>
</tr>
<tr>
<td class="tableblock halign-left valign-top"><p class="tableblock">DIF equivalent</p></td>
<td class="tableblock halign-left valign-top"><p class="tableblock">NA</p></td>
</tr>
<tr>
<td class="tableblock halign-left valign-top"><p class="tableblock">ISO equivalent</p></td>
<td class="tableblock halign-left valign-top"><p class="tableblock">NA</p></td>
</tr>
<tr>
<td class="tableblock halign-left valign-top"><p class="tableblock">MM2 equivalent</p></td>
<td class="tableblock halign-left valign-top"><p class="tableblock">NA</p></td>
</tr>
</tbody>
</table>
</div>
<div class="sect2">
<h3 id="scene_cover"><a class="anchor" href="#scene_cover"></a>2.30. scene_cover</h3>
<table class="tableblock frame-all grid-all stretch">
<colgroup>
<col style="width: 20%;">
<col style="width: 80%;">
</colgroup>
<thead>
<tr>
<th class="tableblock halign-left valign-top">Element</th>
<th class="tableblock halign-left valign-top">/mmd/scene_cover</th>
</tr>
</thead>
<tbody>
<tr>
<td class="tableblock halign-left valign-top"><p class="tableblock">Attributes</p></td>
<td class="tableblock halign-left valign-top"></td>
</tr>
<tr>
<td class="tableblock halign-left valign-top"><p class="tableblock">Required</p></td>
<td class="tableblock halign-left valign-top"><p class="tableblock">No</p></td>
</tr>
<tr>
<td class="tableblock halign-left valign-top"><p class="tableblock">Repetition allowed</p></td>
<td class="tableblock halign-left valign-top"><p class="tableblock">No</p></td>
</tr>
<tr>
<td class="tableblock halign-left valign-top"><p class="tableblock">Description</p></td>
<td class="tableblock halign-left valign-top"><div class="content"><div class="paragraph">
<p>This is an element specifically made for the NBS project, but based on
previous experience with AVHRRm and initially in support for handling
Sentinel-2 data. It is however also relevant for other optical satellite
imagery whether AVHRR (NPOES, EPS), VIIRS (NPP), MERIS (ENVISAT) or
MODIS (EOS).</p>
</div>
<div class="paragraph">
<p>It describes the overall coverage of valid data within a scene. This is
to let the user know whether there is only a very limited number of
valid data points in a scene. The reason for this is the map projected
scenes where you may only have a small fraction of the predefined tile
covered by the satellite. It relates to the total number of pixels in
the scene.</p>
</div>
<div class="paragraph">
<p>The element has one sub element:</p>
</div>
<div class="ulist">
<ul>
<li>
<p>value: The actual cloud cover in percentage of the valid pixels. This is indicated with one attribute.</p>
</li>
</ul>
</div></div></td>
</tr>
<tr>
<td class="tableblock halign-left valign-top"><p class="tableblock">Example XML</p></td>
<td class="tableblock halign-left valign-top"><div class="content"><div class="listingblock">
<div class="content">
<pre>&lt;scene_cover&gt;
    &lt;value unit=”%”&gt;45&lt;/value&gt;
&lt;/scene_cover&gt;</pre>
</div>
</div></div></td>
</tr>
<tr>
<td class="tableblock halign-left valign-top"><p class="tableblock">DIF equivalent</p></td>
<td class="tableblock halign-left valign-top"><p class="tableblock">NA</p></td>
</tr>
<tr>
<td class="tableblock halign-left valign-top"><p class="tableblock">ISO equivalent</p></td>
<td class="tableblock halign-left valign-top"><p class="tableblock">NA</p></td>
</tr>
<tr>
<td class="tableblock halign-left valign-top"><p class="tableblock">MM2 equivalent</p></td>
<td class="tableblock halign-left valign-top"><p class="tableblock">NA</p></td>
</tr>
</tbody>
</table>
</div>
</div>
</div>
<div class="sect1">
<h2 id="explanations"><a class="anchor" href="#explanations"></a>3. Explanations</h2>
<div class="sectionbody">
<div class="sect2">
<h3 id="interpretation-of-child-and-parent-relationship"><a class="anchor" href="#interpretation-of-child-and-parent-relationship"></a>3.1. Interpretation of child and parent relationship</h3>
<div class="paragraph">
<p>If a dataset has a &lt;related_dataset relation_type=”parent”&gt; element it
means that the referred dataset is this datasets parent. This
relationship does not impose any specific characteristics on either the
parent or the child dataset. For instance it is not required that the
parents dataset is a dataset series and that the child dataset is a
dataset within the series. The relationship only causes the child
dataset to inherit elements from the parent dataset. Exact semantics for
inheritance is to be decided.</p>
</div>
</div>
</div>
</div>
<div class="sect1">
<h2 id="controlled-vocabularies"><a class="anchor" href="#controlled-vocabularies"></a>4. Controlled vocabularies</h2>
<div class="sectionbody">
<div class="sect2">
<h3 id="collection-keywords"><a class="anchor" href="#collection-keywords"></a>4.1. Collection keywords</h3>
<table class="tableblock frame-all grid-all stretch">
<colgroup>
<col style="width: 20%;">
<col style="width: 80%;">
</colgroup>
<tbody>
<tr>
<td class="tableblock halign-left valign-top"><p class="tableblock">CC</p></td>
<td class="tableblock halign-left valign-top"><p class="tableblock">Datasets related to the Cryosphere in the context of the CryoClim
project.</p></td>
</tr>
<tr>
<td class="tableblock halign-left valign-top"><p class="tableblock">NMAP</p></td>
<td class="tableblock halign-left valign-top"><p class="tableblock">Remote sensing datasets or higher order products based on remote
sensing datasets generated in the context of the Norwegian Satellite
Earth Observation Database for Marine and Polar Research (NORMAP).</p></td>
</tr>
<tr>
<td class="tableblock halign-left valign-top"><p class="tableblock">ADC</p></td>
<td class="tableblock halign-left valign-top"><p class="tableblock">Datasets related to the Arctic Data Centre. This is the fall back
collection, but it might be that some datasets are not officially part
of the ADC collection and thus should only be searchable, but not
exported using OAI-PMH.</p></td>
</tr>
<tr>
<td class="tableblock halign-left valign-top"><p class="tableblock">GCW</p></td>
<td class="tableblock halign-left valign-top"><p class="tableblock">Datasets related to the WMO Global Cryosphere Watch.</p></td>
</tr>
<tr>
<td class="tableblock halign-left valign-top"><p class="tableblock">NMDC</p></td>
<td class="tableblock halign-left valign-top"><p class="tableblock">Datasets relevant for the Norwegian Marine Data Centre. This is
basically datasets of a marine origin, regardless of whether they are of
operational or scientific origin.</p></td>
</tr>
<tr>
<td class="tableblock halign-left valign-top"><p class="tableblock">SIOS</p></td>
<td class="tableblock halign-left valign-top"><p class="tableblock">Datasets related to the Svalbard Integrated Arctic Earth
Observing System.</p></td>
</tr>
<tr>
<td class="tableblock halign-left valign-top"><p class="tableblock">NSDN</p></td>
<td class="tableblock halign-left valign-top"><p class="tableblock">Datasets related to the Norwegian Scientific Data Network
(NorDataNet).</p></td>
</tr>
<tr>
<td class="tableblock halign-left valign-top"><p class="tableblock">DOKI</p></td>
<td class="tableblock halign-left valign-top"><p class="tableblock">Datasets related to the national contribution to the
International Polar Year.</p></td>
</tr>
<tr>
<td class="tableblock halign-left valign-top"><p class="tableblock">DAM</p></td>
<td class="tableblock halign-left valign-top"><p class="tableblock">Datasets in the context of EU FP6 project DAMOCLES:</p></td>
</tr>
<tr>
<td class="tableblock halign-left valign-top"><p class="tableblock">ACCESS</p></td>
<td class="tableblock halign-left valign-top"><p class="tableblock">Datasets in the context of EU FP7 project ACCESS.</p></td>
</tr>
<tr>
<td class="tableblock halign-left valign-top"><p class="tableblock">NBS</p></td>
<td class="tableblock halign-left valign-top"><p class="tableblock">Datasets in the context of National Ground Segment for satellite
data. This is primarily Sentinel datasets.</p></td>
</tr>
<tr>
<td class="tableblock halign-left valign-top"><p class="tableblock">APPL</p></td>
<td class="tableblock halign-left valign-top"><p class="tableblock">Datasets in the context of EU H2020 project APPLICATE.</p></td>
</tr>
<tr>
<td class="tableblock halign-left valign-top"><p class="tableblock">YOPP</p></td>
<td class="tableblock halign-left valign-top"><p class="tableblock">Datasets in the context of YOPP.</p></td>
</tr>
</tbody>
</table>
<div class="paragraph">
<p><a href="#collection">Section 2.5</a></p>
</div>
</div>
<div class="sect2">
<h3 id="dataset-production-status-types"><a class="anchor" href="#dataset-production-status-types"></a>4.2. Dataset production status types</h3>
<table class="tableblock frame-all grid-all stretch">
<colgroup>
<col style="width: 20%;">
<col style="width: 80%;">
</colgroup>
<thead>
<tr>
<th class="tableblock halign-left valign-top">Code</th>
<th class="tableblock halign-left valign-top">Description</th>
</tr>
</thead>
<tbody>
<tr>
<td class="tableblock halign-left valign-top"><p class="tableblock">Planned</p></td>
<td class="tableblock halign-left valign-top"><p class="tableblock">Refers to data sets to be collected in the future and are thus
unavailable at the present time. For Example: The Hydro spacecraft has
not been launched, but information on planned data sets may be
available.</p></td>
</tr>
<tr>
<td class="tableblock halign-left valign-top"><p class="tableblock">In Work</p></td>
<td class="tableblock halign-left valign-top"><p class="tableblock">Refers to data sets currently undergoing production or data
that is continuously being collected or updated. For Example: data from
the AIRS instrument on Aqua is being collected continuously.</p></td>
</tr>
<tr>
<td class="tableblock halign-left valign-top"><p class="tableblock">Complete</p></td>
<td class="tableblock halign-left valign-top"><p class="tableblock">Refers to data sets in which no updates or further data
collection will be made. For Example: Nimbus-7 SMMR data collection has
been completed.</p></td>
</tr>
<tr>
<td class="tableblock halign-left valign-top"><p class="tableblock">Obsolete</p></td>
<td class="tableblock halign-left valign-top"><p class="tableblock">A new version of the dataset has been generated. The new
version should be used, this is kept for back tracing.</p></td>
</tr>
</tbody>
</table>
<div class="paragraph">
<p><a href="#dataset_production_status">Section 2.12</a></p>
</div>
</div>
<div class="sect2">
<h3 id="iso-to-mmd-mapping"><a class="anchor" href="#iso-to-mmd-mapping"></a>4.3. ISO to MMD mapping</h3>
<table class="tableblock frame-all grid-all stretch">
<colgroup>
<col style="width: 30%;">
<col style="width: 70%;">
</colgroup>
<thead>
<tr>
<th class="tableblock halign-left valign-top">ISO Code</th>
<th class="tableblock halign-left valign-top">MMD code</th>
</tr>
</thead>
<tbody>
<tr>
<td class="tableblock halign-left valign-top"><p class="tableblock">completed</p></td>
<td class="tableblock halign-left valign-top"><p class="tableblock">Complete</p></td>
</tr>
<tr>
<td class="tableblock halign-left valign-top"><p class="tableblock">historicalArchive</p></td>
<td class="tableblock halign-left valign-top"><p class="tableblock">Complete</p></td>
</tr>
<tr>
<td class="tableblock halign-left valign-top"><p class="tableblock">obsolete</p></td>
<td class="tableblock halign-left valign-top"><p class="tableblock">Obsolete</p></td>
</tr>
<tr>
<td class="tableblock halign-left valign-top"><p class="tableblock">onGoing</p></td>
<td class="tableblock halign-left valign-top"><p class="tableblock">In Work</p></td>
</tr>
<tr>
<td class="tableblock halign-left valign-top"><p class="tableblock">planned</p></td>
<td class="tableblock halign-left valign-top"><p class="tableblock">Planned</p></td>
</tr>
<tr>
<td class="tableblock halign-left valign-top"><p class="tableblock">required</p></td>
<td class="tableblock halign-left valign-top"><p class="tableblock">Planned</p></td>
</tr>
<tr>
<td class="tableblock halign-left valign-top"><p class="tableblock">underDevelopment</p></td>
<td class="tableblock halign-left valign-top"><p class="tableblock">Planned</p></td>
</tr>
</tbody>
</table>
</div>
<div class="sect2">
<h3 id="mmd-to-iso-mapping"><a class="anchor" href="#mmd-to-iso-mapping"></a>4.4. MMD to ISO mapping</h3>
<table class="tableblock frame-all grid-all stretch">
<colgroup>
<col style="width: 50%;">
<col style="width: 50%;">
</colgroup>
<thead>
<tr>
<th class="tableblock halign-left valign-top">MMD Code</th>
<th class="tableblock halign-left valign-top">ISO code</th>
</tr>
</thead>
<tbody>
<tr>
<td class="tableblock halign-left valign-top"><p class="tableblock">Planned</p></td>
<td class="tableblock halign-left valign-top"><p class="tableblock">Planned</p></td>
</tr>
<tr>
<td class="tableblock halign-left valign-top"><p class="tableblock">In Work</p></td>
<td class="tableblock halign-left valign-top"><p class="tableblock">onGoing</p></td>
</tr>
<tr>
<td class="tableblock halign-left valign-top"><p class="tableblock">Complete</p></td>
<td class="tableblock halign-left valign-top"><p class="tableblock">Complete</p></td>
</tr>
<tr>
<td class="tableblock halign-left valign-top"><p class="tableblock">Obsolete</p></td>
<td class="tableblock halign-left valign-top"><p class="tableblock">obsolete</p></td>
</tr>
</tbody>
</table>
</div>
<div class="sect2">
<h3 id="operational-status"><a class="anchor" href="#operational-status"></a>4.5. Operational status</h3>
<table class="tableblock frame-all grid-all stretch">
<colgroup>
<col style="width: 20%;">
<col style="width: 80%;">
</colgroup>
<thead>
<tr>
<th class="tableblock halign-left valign-top">Code</th>
<th class="tableblock halign-left valign-top">Description</th>
</tr>
</thead>
<tbody>
<tr>
<td class="tableblock halign-left valign-top"><p class="tableblock">Operational</p></td>
<td class="tableblock halign-left valign-top"><p class="tableblock">This is used to tag datasets that are continously being
evaluated and validated. The production of the data is under the
responsibility of an authority and follows a review and documentation
process. Operational data are generated on a continuous basis with a
temporal perspective.</p></td>
</tr>
<tr>
<td class="tableblock halign-left valign-top"><p class="tableblock">Pre-Operational</p></td>
<td class="tableblock halign-left valign-top"><p class="tableblock">This is used to describe data that are under review
for becoming the next operational delivery. It is usually produced
continuously, but not necessarily distributed to users not specifically.
It covers the intermediate step between Experimental and Operational.</p></td>
</tr>
<tr>
<td class="tableblock halign-left valign-top"><p class="tableblock">Experimental</p></td>
<td class="tableblock halign-left valign-top"><p class="tableblock">This is used to describe data that belongs to a
development and production chain that provides operational data. It is
the first step in the process of becoming operational.</p></td>
</tr>
<tr>
<td class="tableblock halign-left valign-top"><p class="tableblock">Scientific</p></td>
<td class="tableblock halign-left valign-top"><p class="tableblock">This is used to describe purely scientific products. That
is products generated through scientific projects and usually with a
limited temporal perspective.</p></td>
</tr>
</tbody>
</table>
<div class="paragraph">
<p><a href="#operational_status">Section 2.14</a></p>
</div>
</div>
<div class="sect2">
<h3 id="access-constraints"><a class="anchor" href="#access-constraints"></a>4.6. Access constraints</h3>
<table class="tableblock frame-all grid-all stretch">
<colgroup>
<col style="width: 20%;">
<col style="width: 80%;">
</colgroup>
<thead>
<tr>
<th class="tableblock halign-left valign-top">Code</th>
<th class="tableblock halign-left valign-top">Description</th>
</tr>
</thead>
<tbody>
<tr>
<td class="tableblock halign-left valign-top"><p class="tableblock">Open</p></td>
<td class="tableblock halign-left valign-top"><p class="tableblock">These data are freely available to everyone and can be made
available without any restrictions.</p></td>
</tr>
<tr>
<td class="tableblock halign-left valign-top"><p class="tableblock">Registered users only (automated approval)</p></td>
<td class="tableblock halign-left valign-top"><p class="tableblock">These data are available
for users as long as they register with name, affiliation, and a valid
email address. The verification process can be automated.</p></td>
</tr>
<tr>
<td class="tableblock halign-left valign-top"><p class="tableblock">Registered users only (manual approval required)</p></td>
<td class="tableblock halign-left valign-top"><p class="tableblock">These data are
available for users as long as they register with name, affiliation, and
a valid email address. The verification process must be manual.</p></td>
</tr>
<tr>
<td class="tableblock halign-left valign-top"><p class="tableblock">Restricted to a community</p></td>
<td class="tableblock halign-left valign-top"><p class="tableblock">These data are available for users within a
restricted community. This community determines the authorization
mechansim to utilise whether this being IP-address, community specific
users names or other.</p></td>
</tr>
<tr>
<td class="tableblock halign-left valign-top"><p class="tableblock">Restricted access to metadata</p></td>
<td class="tableblock halign-left valign-top"><p class="tableblock">Information on these data MUST NOT be
exposed externally. This implies that neither metadata can be exposed
externally.</p></td>
</tr>
</tbody>
</table>
<div class="paragraph">
<p><a href="#access_constraint">Section 2.15</a></p>
</div>
</div>
<div class="sect2">
<h3 id="use-constraints"><a class="anchor" href="#use-constraints"></a>4.7. Use constraints</h3>
<table class="tableblock frame-all grid-all stretch">
<colgroup>
<col style="width: 33.3333%;">
<col style="width: 33.3333%;">
<col style="width: 33.3334%;">
</colgroup>
<thead>
<tr>
<th class="tableblock halign-left valign-top">Identifier</th>
<th class="tableblock halign-left valign-top">Resource</th>
<th class="tableblock halign-left valign-top">Description</th>
</tr>
</thead>
<tbody>
<tr>
<td class="tableblock halign-left valign-top"><p class="tableblock">CC0-1.0</p></td>
<td class="tableblock halign-left valign-top"><p class="tableblock"><a href="http://spdx.org/licenses/CC0-1.0" class="bare">http://spdx.org/licenses/CC0-1.0</a></p></td>
<td class="tableblock halign-left valign-top"><p class="tableblock">Public domain. All rights for these data are waived. The person who associated a work with this deed has dedicated the work to the public domain by waiving all of his or her rights to the work worldwide under copyright law, including all related and neighboring rights, to the extent allowed by law. This is relevant to release datasets into the public domain.</p></td>
</tr>
<tr>
<td class="tableblock halign-left valign-top"><p class="tableblock">CC-BY-4.0</p></td>
<td class="tableblock halign-left valign-top"><p class="tableblock"><a href="http://spdx.org/licenses/CC-BY-4.0" class="bare">http://spdx.org/licenses/CC-BY-4.0</a></p></td>
<td class="tableblock halign-left valign-top"><p class="tableblock">Attribution alone. This license lets others distribute, remix, adapt, and build upon your work, even commercially, as long as they credit you for the original creation. This is the most accommodating of licenses offered. Recommended for maximum dissemination and use of licensed materials.</p></td>
</tr>
<tr>
<td class="tableblock halign-left valign-top"><p class="tableblock">CC-BY-SA-4.0</p></td>
<td class="tableblock halign-left valign-top"><p class="tableblock"><a href="http://spdx.org/licenses/CC-BY-SA-4.0" class="bare">http://spdx.org/licenses/CC-BY-SA-4.0</a></p></td>
<td class="tableblock halign-left valign-top"><p class="tableblock">Attribution + ShareAlike. This license lets others remix, adapt, and build upon your work even for commercial purposes, as long as they credit you and license their new creations under the identical terms. This license is often compared to “copyleft” free and open source software licenses. All new works based on yours will carry the same license, so any derivatives will also allow commercial use. This is the license used by Wikipedia, and is recommended for materials that would benefit from incorporating content from Wikipedia and similarly licensed projects.</p></td>
</tr>
<tr>
<td class="tableblock halign-left valign-top"><p class="tableblock">CC-BY-NC-4.0</p></td>
<td class="tableblock halign-left valign-top"><p class="tableblock"><a href="http://spdx.org/licenses/CC-BY-NC-4.0" class="bare">http://spdx.org/licenses/CC-BY-NC-4.0</a></p></td>
<td class="tableblock halign-left valign-top"><p class="tableblock">Attribution + Noncommercial. This license lets others remix, adapt, and build upon your work non-commercially, and although their new works must also acknowledge you and be non-commercial, they don’t have to license their derivative works on the same terms.</p></td>
</tr>
<tr>
<td class="tableblock halign-left valign-top"><p class="tableblock">CC-BY-NC-SA-4.0</p></td>
<td class="tableblock halign-left valign-top"><p class="tableblock"><a href="http://spdx.org/licenses/CC-BY-NC-SA-4.0" class="bare">http://spdx.org/licenses/CC-BY-NC-SA-4.0</a></p></td>
<td class="tableblock halign-left valign-top"><p class="tableblock">Attribution + Noncommercial + ShareAlike. This license lets others remix, adapt, and build upon your work non-commercially, as long as they credit you and license their new creations under the identical terms.</p></td>
</tr>
<tr>
<td class="tableblock halign-left valign-top"><p class="tableblock">CC-BY-ND-4.0</p></td>
<td class="tableblock halign-left valign-top"><p class="tableblock"><a href="http://spdx.org/licenses/CC-BY-ND-4.0" class="bare">http://spdx.org/licenses/CC-BY-ND-4.0</a></p></td>
<td class="tableblock halign-left valign-top"><p class="tableblock">Attribution + NoDerivatives. This license lets others reuse the work for any purpose, including commercially; however, it cannot be shared with others in adapted form, and credit must be provided to you.</p></td>
</tr>
<tr>
<td class="tableblock halign-left valign-top"><p class="tableblock">CC-BY-NC-ND-4.0</p></td>
<td class="tableblock halign-left valign-top"><p class="tableblock"><a href="http://spdx.org/licenses/CC-BY-NC-ND-4.0" class="bare">http://spdx.org/licenses/CC-BY-NC-ND-4.0</a></p></td>
<td class="tableblock halign-left valign-top"><p class="tableblock">Attribution + Noncommercial + NoDerivatives. This license is the most restrictive of our six main licenses, only allowing others to download your works and share them with others as long as they credit you, but they can’t change them in any way or use them commercially.</p></td>
</tr>
</tbody>
</table>
<div class="paragraph">
<p><a href="#use_constraint">Section 2.16</a></p>
</div>
</div>
<div class="sect2">
<h3 id="activity-type"><a class="anchor" href="#activity-type"></a>4.8. Activity type</h3>
<div class="paragraph">
<p>Controlled vocabulary used to describe activity types. Rather than using
the term observation type or platform which possibly could describe the
nature of observed datasets, activity type is used to filter between
both observations and simulations that possibly are describing the same
phenomena. Activity types are used to identify the origin of the dataset
documented within METAMOD. This is not an identification of the
observation platform (e.g. specific vessel, SYNOP station or satellite),
but more the nature of the generation process (e.g. simulation, in situ
observation, remote sensing etc). It is useful in the context of
filtering data when searching for relevant datasets.</p>
</div>
<table class="tableblock frame-all grid-all stretch">
<colgroup>
<col style="width: 30%;">
<col style="width: 70%;">
</colgroup>
<thead>
<tr>
<th class="tableblock halign-left valign-top">Code</th>
<th class="tableblock halign-left valign-top">Description</th>
</tr>
</thead>
<tbody>
<tr>
<td class="tableblock halign-left valign-top"><p class="tableblock">Aircraft</p></td>
<td class="tableblock halign-left valign-top"><p class="tableblock">Observations made during a flight trajectory. The
observations caninclude remote sensing instruments, dropsondes or in
situ measurements.Both manned and unmanned vehicles are covered by this
term. The outputis typically a trajectory, but could also be profiles or
points.</p></td>
</tr>
<tr>
<td class="tableblock halign-left valign-top"><p class="tableblock">Space Borne Instrument</p></td>
<td class="tableblock halign-left valign-top"><p class="tableblock">Observations or analysed products based upon
data from a space borneinstrument (typically onboard a satellite). The
nature of the output is typically gridded of type imagery or profiles.</p></td>
</tr>
<tr>
<td class="tableblock halign-left valign-top"><p class="tableblock">Numerical Simulation</p></td>
<td class="tableblock halign-left valign-top"><p class="tableblock">Data are generated by the use of a numerical
simulation of theatmosphere, the ocean, the climate or similar.
Statistical analysis is not covered by this.</p></td>
</tr>
<tr>
<td class="tableblock halign-left valign-top"><p class="tableblock">Climate Indicator</p></td>
<td class="tableblock halign-left valign-top"><p class="tableblock">This indicates a dataset that has been generated by
analysis of somedata with the emphasis on being representative in a
climate context (e.g. consistent in time). Furthermore, a climate
indicator is a "compact" representation of the feature studied (e.g. the
temporal evolution of area covered by sea ice in the Arctic). Climate
Indicatorsare frequently linked to GCOS requirements.</p></td>
</tr>
<tr>
<td class="tableblock halign-left valign-top"><p class="tableblock">In Situ Land-based station(Land station) (Field Experiment)</p></td>
<td class="tableblock halign-left valign-top"><p class="tableblock">This is
used to tag datasets generated from a site located on land. Thiscan be a
permanent (e.g. a SYNOP or TEMP station) or a temporary site (e.g. a
field experiment).</p></td>
</tr>
<tr>
<td class="tableblock halign-left valign-top"><p class="tableblock">In Situ Ship-based station(Cruise)</p></td>
<td class="tableblock halign-left valign-top"><p class="tableblock">This is used to identify datasets
generated during cruises. Typically it describes a full dataset
generated in a context, possibly describing both ocean and atmospheric
conditions.</p></td>
</tr>
<tr>
<td class="tableblock halign-left valign-top"><p class="tableblock">In Situ Ocean fixed station(Moored instrument)</p></td>
<td class="tableblock halign-left valign-top"><p class="tableblock">This is used to
describe ocean stations that are fixed in space.Typically this is
moorings, anchored buoys, oil rigs etc.</p></td>
</tr>
<tr>
<td class="tableblock halign-left valign-top"><p class="tableblock">In Situ Ocean moving station(Float)</p></td>
<td class="tableblock halign-left valign-top"><p class="tableblock">This is used to describe ocean
stations that are moving around.Typically this is gliders and drifting
buoys.</p></td>
</tr>
<tr>
<td class="tableblock halign-left valign-top"><p class="tableblock">In Situ Ice-based station(Ice station) (Field Experiment)</p></td>
<td class="tableblock halign-left valign-top"><p class="tableblock">This is used
to tag datasets generated from a site located on driftingsea ice or some
other ice sheet (possibly on land but moving). It typically describes a
temporary site (e.g. a field experiment). It would also be used to
describe ships frozen in ice and drifting e.g. across the Arctic as well
as Ice Thethered Platforms (ITP) and Ice Mass BalanceBuoys (IMBB).</p></td>
</tr>
<tr>
<td class="tableblock halign-left valign-top"><p class="tableblock">Interview/Questionnaire(Interview) (Questionnaire)</p></td>
<td class="tableblock halign-left valign-top"><p class="tableblock">This is not much
used within environmental science, but comes in usefulsometimes. It is
used to cover the results of interviews and questionnaires especially in
interdisciplinary science.</p></td>
</tr>
<tr>
<td class="tableblock halign-left valign-top"><p class="tableblock">Maps/Charts/Photographs(Maps) (Charts)(Photographs)</p></td>
<td class="tableblock halign-left valign-top"><p class="tableblock">This is used to
tag datasets containing imagery or PDF documents. Thiscould e.g. be a
time lapse photographic session of a specific site illustrating e.g.
snow cover or cloud cover. It can also be used to tagdocuments or maps
describing the nature of a field station. It would then require datasets
to be linked (which currently is not supported).</p></td>
</tr>
</tbody>
</table>
<div class="paragraph">
<p><a href="#activity_type">Section 2.27</a></p>
</div>
</div>
<div class="sect2">
<h3 id="variable-parameter-descriptions"><a class="anchor" href="#variable-parameter-descriptions"></a>4.9. Variable/parameter descriptions</h3>
<div class="paragraph">
<p>For description of parameters MMD is currently relying on GCMD Science
Keywords. The GCMD Science Keywords are available in multiple forms.</p>
</div>
<div class="paragraph">
<p>GCMD Science Keywords</p>
</div>
<div class="olist arabic">
<ol class="arabic">
<li>
<p><a href="https://gcmdservices.gsfc.nasa.gov/kms/concepts/concept_scheme/sciencekeywords/?format=csv" class="bare">https://gcmdservices.gsfc.nasa.gov/kms/concepts/concept_scheme/sciencekeywords/?format=csv</a> comma separated file</p>
</li>
<li>
<p><a href="https://gcmdservices.gsfc.nasa.gov/kms/concepts/concept_scheme/sciencekeywords/?format=json" class="bare">https://gcmdservices.gsfc.nasa.gov/kms/concepts/concept_scheme/sciencekeywords/?format=json</a> JSON</p>
</li>
<li>
<p><a href="https://gcmdservices.gsfc.nasa.gov/kms/concepts/concept_scheme/sciencekeywords/?format=rdf" class="bare">https://gcmdservices.gsfc.nasa.gov/kms/concepts/concept_scheme/sciencekeywords/?format=rdf</a> RDF</p>
</li>
<li>
<p><a href="https://gcmdservices.gsfc.nasa.gov/kms/capabilities?format=html" class="bare">https://gcmdservices.gsfc.nasa.gov/kms/capabilities?format=html</a> API</p>
</li>
</ol>
</div>
<div class="paragraph">
<p>However many datasets are encoded using the
<a href="http://cfconventions.org">Climate and Forecast convention</a>. In this CF
Standard Names are used. These are available through
<a href="http://cfconventions.org/Data/cf-standard-names/70/build/cf-standard-name-table.html" class="bare">http://cfconventions.org/Data/cf-standard-names/70/build/cf-standard-name-table.html</a> and can be converted to GCMD Science Keywords using
<a href="http://dap.onc.uvic.ca/erddap/convert/keywords.html" class="bare">http://dap.onc.uvic.ca/erddap/convert/keywords.html</a> (further information
to be provided).</p>
</div>
<div class="paragraph">
<p>For observational data WMO Integrated Global Observing System (WIGOS)
observed parameter descriptions can be used. These are available at
<a href="https://codes.wmo.int/wmdr/" class="bare">https://codes.wmo.int/wmdr/</a>. Use information from the sections on observed
variable.</p>
</div>
<div class="paragraph">
<p><a href="#keywords">Section 2.24</a></p>
</div>
</div>
<div class="sect2">
<h3 id="platform-1"><a class="anchor" href="#platform-1"></a>4.10. Platform</h3>
<table class="tableblock frame-all grid-all stretch">
<colgroup>
<col style="width: 14.2857%;">
<col style="width: 28.5714%;">
<col style="width: 57.1429%;">
</colgroup>
<thead>
<tr>
<th class="tableblock halign-left valign-top">Short name</th>
<th class="tableblock halign-left valign-top">Long name</th>
<th class="tableblock halign-left valign-top">Resource</th>
</tr>
</thead>
<tbody>
<tr>
<td class="tableblock halign-left valign-top"><p class="tableblock">S1A</p></td>
<td class="tableblock halign-left valign-top"><p class="tableblock">Sentinel-1A</p></td>
<td class="tableblock halign-left valign-top"><p class="tableblock"><a href="https://www.wmo-sat.info/oscar/satellites/view/396" class="bare">https://www.wmo-sat.info/oscar/satellites/view/396</a></p></td>
</tr>
<tr>
<td class="tableblock halign-left valign-top"><p class="tableblock">S1B</p></td>
<td class="tableblock halign-left valign-top"><p class="tableblock">Sentinel-1B</p></td>
<td class="tableblock halign-left valign-top"><p class="tableblock"><a href="https://www.wmo-sat.info/oscar/satellites/view/397" class="bare">https://www.wmo-sat.info/oscar/satellites/view/397</a></p></td>
</tr>
<tr>
<td class="tableblock halign-left valign-top"><p class="tableblock">S2A</p></td>
<td class="tableblock halign-left valign-top"><p class="tableblock">Sentinel-2A</p></td>
<td class="tableblock halign-left valign-top"><p class="tableblock"><a href="https://www.wmo-sat.info/oscar/satellites/view/398" class="bare">https://www.wmo-sat.info/oscar/satellites/view/398</a></p></td>
</tr>
<tr>
<td class="tableblock halign-left valign-top"><p class="tableblock">S2B</p></td>
<td class="tableblock halign-left valign-top"><p class="tableblock">Sentinel-2B</p></td>
<td class="tableblock halign-left valign-top"><p class="tableblock"><a href="https://www.wmo-sat.info/oscar/satellites/view/399" class="bare">https://www.wmo-sat.info/oscar/satellites/view/399</a></p></td>
</tr>
<tr>
<td class="tableblock halign-left valign-top"><p class="tableblock">S3A</p></td>
<td class="tableblock halign-left valign-top"><p class="tableblock">Sentinel-3A</p></td>
<td class="tableblock halign-left valign-top"><p class="tableblock"><a href="https://www.wmo-sat.info/oscar/satellites/view/400" class="bare">https://www.wmo-sat.info/oscar/satellites/view/400</a></p></td>
</tr>
<tr>
<td class="tableblock halign-left valign-top"><p class="tableblock">S3B</p></td>
<td class="tableblock halign-left valign-top"><p class="tableblock">Sentinel-3B</p></td>
<td class="tableblock halign-left valign-top"><p class="tableblock"><a href="https://www.wmo-sat.info/oscar/satellites/view/802" class="bare">https://www.wmo-sat.info/oscar/satellites/view/802</a></p></td>
</tr>
</tbody>
</table>
<div class="paragraph">
<p><a href="#platform">Section 2.26</a></p>
</div>
</div>
<div class="sect2">
<h3 id="instruments"><a class="anchor" href="#instruments"></a>4.11. Instruments</h3>
<table class="tableblock frame-all grid-all stretch">
<colgroup>
<col style="width: 12.5%;">
<col style="width: 25%;">
<col style="width: 62.5%;">
</colgroup>
<thead>
<tr>
<th class="tableblock halign-left valign-top">Short name</th>
<th class="tableblock halign-left valign-top">Long name</th>
<th class="tableblock halign-left valign-top">Resource</th>
</tr>
</thead>
<tbody>
<tr>
<td class="tableblock halign-left valign-top"><p class="tableblock">SAR-C</p></td>
<td class="tableblock halign-left valign-top"><p class="tableblock">Synthetic Aperture Radar (C-band)</p></td>
<td class="tableblock halign-left valign-top"><p class="tableblock"><a href="https://www.wmo-sat.info/oscar/instruments/view/450" class="bare">https://www.wmo-sat.info/oscar/instruments/view/450</a></p></td>
</tr>
<tr>
<td class="tableblock halign-left valign-top"><p class="tableblock">MSI</p></td>
<td class="tableblock halign-left valign-top"><p class="tableblock">Multi-Spectral Imager for Sentinel-2</p></td>
<td class="tableblock halign-left valign-top"><p class="tableblock"><a href="https://www.wmo-sat.info/oscar/instruments/view/312" class="bare">https://www.wmo-sat.info/oscar/instruments/view/312</a></p></td>
</tr>
<tr>
<td class="tableblock halign-left valign-top"><p class="tableblock">OLCI</p></td>
<td class="tableblock halign-left valign-top"><p class="tableblock">Ocean and Land Colour Imager</p></td>
<td class="tableblock halign-left valign-top"><p class="tableblock"><a href="https://www.wmo-sat.info/oscar/instruments/view/374" class="bare">https://www.wmo-sat.info/oscar/instruments/view/374</a></p></td>
</tr>
<tr>
<td class="tableblock halign-left valign-top"><p class="tableblock">SLSTR</p></td>
<td class="tableblock halign-left valign-top"><p class="tableblock">Sea and Land Surface Temperature Radiometer</p></td>
<td class="tableblock halign-left valign-top"><p class="tableblock"><a href="https://www.wmo-sat.info/oscar/instruments/view/518" class="bare">https://www.wmo-sat.info/oscar/instruments/view/518</a></p></td>
</tr>
<tr>
<td class="tableblock halign-left valign-top"><p class="tableblock">MWR</p></td>
<td class="tableblock halign-left valign-top"><p class="tableblock">Micro-Wave Radiometer</p></td>
<td class="tableblock halign-left valign-top"><p class="tableblock"><a href="https://www.wmo-sat.info/oscar/instruments/view/348" class="bare">https://www.wmo-sat.info/oscar/instruments/view/348</a></p></td>
</tr>
</tbody>
</table>
<div class="paragraph">
<p><a href="#platform">Section 2.26</a></p>
</div>
</div>
<div class="sect2">
<h3 id="instrument-modes"><a class="anchor" href="#instrument-modes"></a>4.12. Instrument modes</h3>
<table class="tableblock frame-all grid-all stretch">
<colgroup>
<col style="width: 12.5%;">
<col style="width: 87.5%;">
</colgroup>
<thead>
<tr>
<th class="tableblock halign-left valign-top">Code</th>
<th class="tableblock halign-left valign-top">Description</th>
</tr>
</thead>
<tbody>
<tr>
<td class="tableblock halign-left valign-top"><p class="tableblock">SM</p></td>
<td class="tableblock halign-left valign-top"><p class="tableblock">StripMap. Relates to Sentinel-1</p></td>
</tr>
<tr>
<td class="tableblock halign-left valign-top"><p class="tableblock">IW</p></td>
<td class="tableblock halign-left valign-top"><p class="tableblock">ScanSAR - Interferometric Wide Swath. Relates to Sentinel-1</p></td>
</tr>
<tr>
<td class="tableblock halign-left valign-top"><p class="tableblock">EW</p></td>
<td class="tableblock halign-left valign-top"><p class="tableblock">ScanSAR - Extra-Wide Swath. Relates to Sentinel-1</p></td>
</tr>
<tr>
<td class="tableblock halign-left valign-top"><p class="tableblock">WV</p></td>
<td class="tableblock halign-left valign-top"><p class="tableblock">Wave Mode. Relates to Sentinel-1</p></td>
</tr>
</tbody>
</table>
<div class="paragraph">
<p><a href="#platform">Section 2.26</a></p>
</div>
</div>
<div class="sect2">
<h3 id="polarisation-modes"><a class="anchor" href="#polarisation-modes"></a>4.13. Polarisation modes</h3>
<table class="tableblock frame-all grid-all stretch">
<colgroup>
<col style="width: 10%;">
<col style="width: 90%;">
</colgroup>
<thead>
<tr>
<th class="tableblock halign-left valign-top">Code</th>
<th class="tableblock halign-left valign-top">Description</th>
</tr>
</thead>
<tbody>
<tr>
<td class="tableblock halign-left valign-top"><p class="tableblock">HH</p></td>
<td class="tableblock halign-left valign-top"><p class="tableblock">Horisontally transmitted and Horisontally received</p></td>
</tr>
<tr>
<td class="tableblock halign-left valign-top"><p class="tableblock">VV</p></td>
<td class="tableblock halign-left valign-top"><p class="tableblock">Vertically transmitted and Vertically received</p></td>
</tr>
<tr>
<td class="tableblock halign-left valign-top"><p class="tableblock">HH+HV</p></td>
<td class="tableblock halign-left valign-top"></td>
</tr>
<tr>
<td class="tableblock halign-left valign-top"><p class="tableblock">VV+VH</p></td>
<td class="tableblock halign-left valign-top"></td>
</tr>
<tr>
<td class="tableblock halign-left valign-top"><p class="tableblock">HV+HH</p></td>
<td class="tableblock halign-left valign-top"></td>
</tr>
<tr>
<td class="tableblock halign-left valign-top"><p class="tableblock">VH+VV</p></td>
<td class="tableblock halign-left valign-top"></td>
</tr>
</tbody>
</table>
<div class="paragraph">
<p><a href="#platform">Section 2.26</a></p>
</div>
</div>
<div class="sect2">
<h3 id="product-type"><a class="anchor" href="#product-type"></a>4.14. Product type</h3>
<table class="tableblock frame-all grid-all stretch">
<colgroup>
<col style="width: 10%;">
<col style="width: 20%;">
<col style="width: 70%;">
</colgroup>
<thead>
<tr>
<th class="tableblock halign-left valign-top">Code</th>
<th class="tableblock halign-left valign-top">Content</th>
<th class="tableblock halign-left valign-top">Description</th>
</tr>
</thead>
<tbody>
<tr>
<td class="tableblock halign-left valign-top"><p class="tableblock">SLC</p></td>
<td class="tableblock halign-left valign-top"><p class="tableblock">Single Look Complex</p></td>
<td class="tableblock halign-left valign-top"><p class="tableblock">Single Look Complex (SLC) products consist of
focused SAR data, geo-referenced using orbit and attitude data from the
satellite, and provided in slant-range geometry.</p></td>
</tr>
<tr>
<td class="tableblock halign-left valign-top"><p class="tableblock">GRD</p></td>
<td class="tableblock halign-left valign-top"><p class="tableblock">Ground Range Detected</p></td>
<td class="tableblock halign-left valign-top"><p class="tableblock">Ground Range Detected (GRD) products
consist of focused SAR data that has been detected, multi-looked and
projected to ground range using an Earth ellipsoid model such as WGS84.</p></td>
</tr>
<tr>
<td class="tableblock halign-left valign-top"><p class="tableblock">OCN</p></td>
<td class="tableblock halign-left valign-top"><p class="tableblock">Ocean</p></td>
<td class="tableblock halign-left valign-top"><p class="tableblock">Ocean (OCN) products for wind, wave and currents
applications derived from the SAR data.</p></td>
</tr>
</tbody>
</table>
<div class="paragraph">
<p><a href="#platform">Section 2.26</a></p>
</div>
</div>
<div class="sect2">
<h3 id="contact-roles"><a class="anchor" href="#contact-roles"></a>4.15. Contact roles</h3>
<table class="tableblock frame-all grid-all stretch">
<colgroup>
<col style="width: 20%;">
<col style="width: 80%;">
</colgroup>
<thead>
<tr>
<th class="tableblock halign-left valign-top">Code</th>
<th class="tableblock halign-left valign-top">Description</th>
</tr>
</thead>
<tbody>
<tr>
<td class="tableblock halign-left valign-top"><p class="tableblock">Investigator</p></td>
<td class="tableblock halign-left valign-top"><p class="tableblock">The person who headed the investigation or experiment
that resulted in the acquisition of the data described (i.e., Principal
Investigator, Experiment Team Leader) and knows the details on data
collection and processing.</p></td>
</tr>
<tr>
<td class="tableblock halign-left valign-top"><p class="tableblock">Technical contact</p></td>
<td class="tableblock halign-left valign-top"><p class="tableblock">The person who is knowledgeable about the technical
content of the data (quality, processing methods, units, available
software for further processing)</p></td>
</tr>
<tr>
<td class="tableblock halign-left valign-top"><p class="tableblock">Metadata author</p></td>
<td class="tableblock halign-left valign-top"><p class="tableblock">The main responsible person for the generation of the
metadata for this dataset. Other people could have been involved, but
this is the main contact with regard to the metadata.</p></td>
</tr>
</tbody>
</table>
<div class="paragraph">
<p><a href="#personnel">Section 2.17</a></p>
</div>
</div>
<div class="sect2">
<h3 id="mmd-to-iso-mapping-1"><a class="anchor" href="#mmd-to-iso-mapping-1"></a>4.16. MMD to ISO mapping</h3>
<table class="tableblock frame-all grid-all stretch">
<colgroup>
<col style="width: 50%;">
<col style="width: 50%;">
</colgroup>
<thead>
<tr>
<th class="tableblock halign-left valign-top">MMD Code</th>
<th class="tableblock halign-left valign-top">ISO code</th>
</tr>
</thead>
<tbody>
<tr>
<td class="tableblock halign-left valign-top"><p class="tableblock">Investigator</p></td>
<td class="tableblock halign-left valign-top"><p class="tableblock">principalInvestigator</p></td>
</tr>
<tr>
<td class="tableblock halign-left valign-top"><p class="tableblock">Technical contact</p></td>
<td class="tableblock halign-left valign-top"><p class="tableblock">pointOfContact</p></td>
</tr>
<tr>
<td class="tableblock halign-left valign-top"><p class="tableblock">Metadata author</p></td>
<td class="tableblock halign-left valign-top"><p class="tableblock">author</p></td>
</tr>
</tbody>
</table>
</div>
<div class="sect2">
<h3 id="iso-topic-categories"><a class="anchor" href="#iso-topic-categories"></a>4.17. ISO Topic categories</h3>
<table class="tableblock frame-all grid-all stretch">
<colgroup>
<col style="width: 30%;">
<col style="width: 70%;">
</colgroup>
<thead>
<tr>
<th class="tableblock halign-left valign-top">Code</th>
<th class="tableblock halign-left valign-top">Description</th>
</tr>
</thead>
<tbody>
<tr>
<td class="tableblock halign-left valign-top"><p class="tableblock">farming</p></td>
<td class="tableblock halign-left valign-top"><p class="tableblock">earing of animals or cultivation of plants. For example,
resources describing irrigation, aquaculture, herding, and pests and
diseases affecting crops and livestock.</p></td>
</tr>
<tr>
<td class="tableblock halign-left valign-top"><p class="tableblock">biota</p></td>
<td class="tableblock halign-left valign-top"><p class="tableblock">naturally occurring flora and fauna. For example, resources
describing wildlife, biological sciences, ecology, wilderness, sea life,
wetlands, and habitats.</p></td>
</tr>
<tr>
<td class="tableblock halign-left valign-top"><p class="tableblock">boundaries</p></td>
<td class="tableblock halign-left valign-top"><p class="tableblock">legal land descriptions.</p></td>
</tr>
<tr>
<td class="tableblock halign-left valign-top"><p class="tableblock">climatologyMeteorologyAtmosphere</p></td>
<td class="tableblock halign-left valign-top"><p class="tableblock">atmospheric processes and phenomena.
For example, resources describing cloud cover, weather, atmospheric
conditions, climate change, and precipitation.</p></td>
</tr>
<tr>
<td class="tableblock halign-left valign-top"><p class="tableblock">economy</p></td>
<td class="tableblock halign-left valign-top"><p class="tableblock">economic activities or employment. For example, resources
describing labor, revenue, commerce, industry, tourism and ecotourism,
forestry, fisheries, commercial or subsistence hunting, and exploration
and exploitation of resources such as minerals, oil, and gas.</p></td>
</tr>
<tr>
<td class="tableblock halign-left valign-top"><p class="tableblock">elevation</p></td>
<td class="tableblock halign-left valign-top"><p class="tableblock">height above or below sea level. For example, resources
describing altitude, bathymetry, digital elevation models, slope, and
products derived from this information.</p></td>
</tr>
<tr>
<td class="tableblock halign-left valign-top"><p class="tableblock">environment</p></td>
<td class="tableblock halign-left valign-top"><p class="tableblock">environmental resources, protection, and conservation. For
example, resources describing pollution, waste storage and treatment,
environmental impact assessment, environmental risk, and nature
reserves.</p></td>
</tr>
<tr>
<td class="tableblock halign-left valign-top"><p class="tableblock">geoscientificinformation</p></td>
<td class="tableblock halign-left valign-top"><p class="tableblock">earth sciences. For example, resources
describing geophysical features and processes, minerals, the
composition, structure and origin of the earth’s rocks, earthquakes,
volcanic activity, landslides, gravity information, soils, permafrost,
hydrogeology, and erosion.</p></td>
</tr>
<tr>
<td class="tableblock halign-left valign-top"><p class="tableblock">health</p></td>
<td class="tableblock halign-left valign-top"><p class="tableblock">health services, human ecology, and safety. For example,
resources describing human disease and illness, factors affecting
health, hygiene, mental and physical health, substance abuse, and health
services.</p></td>
</tr>
<tr>
<td class="tableblock halign-left valign-top"><p class="tableblock">imageryBaseMapsEarthCover</p></td>
<td class="tableblock halign-left valign-top"><p class="tableblock">base maps. For example, resources describing
land cover, topographic maps, and classified and unclassified images.</p></td>
</tr>
<tr>
<td class="tableblock halign-left valign-top"><p class="tableblock">intelligenceMilitary</p></td>
<td class="tableblock halign-left valign-top"><p class="tableblock">military bases, structures, and activities. For
example, resources describing barracks, training grounds, military
transportation, and information collection.</p></td>
</tr>
<tr>
<td class="tableblock halign-left valign-top"><p class="tableblock">inlandWaters</p></td>
<td class="tableblock halign-left valign-top"><p class="tableblock">inland water features, drainage systems, and their
characteristics. For example, resources describing rivers and glaciers,
salt lakes, water use plans, dams, currents, floods, water quality, and
hydrographic charts.</p></td>
</tr>
<tr>
<td class="tableblock halign-left valign-top"><p class="tableblock">location</p></td>
<td class="tableblock halign-left valign-top"><p class="tableblock">positional information and services. For example, resources
describing addresses, geodetic networks, postal zones and services,
control points, and place names.</p></td>
</tr>
<tr>
<td class="tableblock halign-left valign-top"><p class="tableblock">oceans</p></td>
<td class="tableblock halign-left valign-top"><p class="tableblock">features and characteristics of salt water bodies excluding
inland waters. For example, resources describing tides, tidal waves,
coastal information, and reefs.</p></td>
</tr>
<tr>
<td class="tableblock halign-left valign-top"><p class="tableblock">planningCadastre</p></td>
<td class="tableblock halign-left valign-top"><p class="tableblock">land use. For example, resources describing zoning
maps, cadastral surveys, and land ownership.</p></td>
</tr>
<tr>
<td class="tableblock halign-left valign-top"><p class="tableblock">society</p></td>
<td class="tableblock halign-left valign-top"><p class="tableblock">characteristics of societies and cultures. For example,
resources describing natural settlements, anthropology, archaeology,
education, traditional beliefs, manners and customs, demographic data,
crime and justice, recreational areas and activities, social impact
assessments, and census information.</p></td>
</tr>
<tr>
<td class="tableblock halign-left valign-top"><p class="tableblock">structure</p></td>
<td class="tableblock halign-left valign-top"><p class="tableblock">man-made construction. For example, resources describing
buildings, museums, churches, factories, housing, monuments, and towers.</p></td>
</tr>
<tr>
<td class="tableblock halign-left valign-top"><p class="tableblock">transportation</p></td>
<td class="tableblock halign-left valign-top"><p class="tableblock">means and aids for conveying people and goods. For
example, resources describing roads, airports and airstrips, shipping
routes, tunnels, nautical charts, vehicle or vessel location,
aeronautical charts, and railways.</p></td>
</tr>
<tr>
<td class="tableblock halign-left valign-top"><p class="tableblock">utilitiesCommunications</p></td>
<td class="tableblock halign-left valign-top"><p class="tableblock">energy, water and waste systems, and
communications infrastructure and services. For example, resources
describing hydroelectricity, geothermal, solar, and nuclear sources of
energy, water purification and distribution, sewage collection and
disposal, electricity and gas distribution, data communication,
telecommunication, radio, and communication networks.</p></td>
</tr>
</tbody>
</table>
<div class="paragraph">
<p><a href="#iso_topic_category">Section 2.23</a></p>
</div>
</div>
<div class="sect2">
<h3 id="related-information-types"><a class="anchor" href="#related-information-types"></a>4.18. Related Information types</h3>
<table class="tableblock frame-all grid-all stretch">
<colgroup>
<col style="width: 30%;">
<col style="width: 70%;">
</colgroup>
<thead>
<tr>
<th class="tableblock halign-left valign-top">Code</th>
<th class="tableblock halign-left valign-top">Description</th>
</tr>
</thead>
<tbody>
<tr>
<td class="tableblock halign-left valign-top"><p class="tableblock">Project home page</p></td>
<td class="tableblock halign-left valign-top"><p class="tableblock">URI to the project home page generating the data.</p></td>
</tr>
<tr>
<td class="tableblock halign-left valign-top"><p class="tableblock">Users guide</p></td>
<td class="tableblock halign-left valign-top"><p class="tableblock">URI to a users guide or product manual for the dataset.</p></td>
</tr>
<tr>
<td class="tableblock halign-left valign-top"><p class="tableblock">Dataset landing page</p></td>
<td class="tableblock halign-left valign-top"><p class="tableblock">A dataset landing page.</p></td>
</tr>
<tr>
<td class="tableblock halign-left valign-top"><p class="tableblock">Observation facility</p></td>
<td class="tableblock halign-left valign-top"><p class="tableblock">For observational data (in situ or remote) an
information page containing more detailed information on the observation
facility following OGC Observations and Measurements or WMO Integrated
Global Observing System approach.</p></td>
</tr>
<tr>
<td class="tableblock halign-left valign-top"><p class="tableblock">Extended metadata</p></td>
<td class="tableblock halign-left valign-top"><p class="tableblock">Additional unspecified metadata on the data.</p></td>
</tr>
</tbody>
</table>
<div class="paragraph">
<p><a href="#related_information">Section 2.22</a></p>
</div>
</div>
<div class="sect2">
<h3 id="data-access-types"><a class="anchor" href="#data-access-types"></a>4.19. Data Access Types</h3>
<table class="tableblock frame-all grid-all stretch">
<colgroup>
<col style="width: 20%;">
<col style="width: 80%;">
</colgroup>
<thead>
<tr>
<th class="tableblock halign-left valign-top">Code</th>
<th class="tableblock halign-left valign-top">Description</th>
</tr>
</thead>
<tbody>
<tr>
<td class="tableblock halign-left valign-top"><p class="tableblock">HTTP</p></td>
<td class="tableblock halign-left valign-top"><p class="tableblock">Direct access to the full data file. May require authentication,
but should point directly to the data file or a catalogue containing the
data.</p></td>
</tr>
<tr>
<td class="tableblock halign-left valign-top"><p class="tableblock">OPeNDAP</p></td>
<td class="tableblock halign-left valign-top"><p class="tableblock">Open-source Project for a Network Data Access Protocol</p></td>
</tr>
<tr>
<td class="tableblock halign-left valign-top"><p class="tableblock">OGC WMS</p></td>
<td class="tableblock halign-left valign-top"><p class="tableblock">OGC Web Mapping Service, URI to GetCapabilities Document.</p></td>
</tr>
<tr>
<td class="tableblock halign-left valign-top"><p class="tableblock">OGC WFS</p></td>
<td class="tableblock halign-left valign-top"><p class="tableblock">OGC Web Feature Service, URI to GetCapabilities Document.</p></td>
</tr>
<tr>
<td class="tableblock halign-left valign-top"><p class="tableblock">OGC WCS</p></td>
<td class="tableblock halign-left valign-top"><p class="tableblock">OGC Web Coverage Service, URI to GetCapabilities Document.</p></td>
</tr>
<tr>
<td class="tableblock halign-left valign-top"><p class="tableblock">FTP</p></td>
<td class="tableblock halign-left valign-top"><p class="tableblock">File Transfer Protocol.</p></td>
</tr>
<tr>
<td class="tableblock halign-left valign-top"><p class="tableblock">ODATA</p></td>
<td class="tableblock halign-left valign-top"><p class="tableblock">Open Data Protocol.</p></td>
</tr>
</tbody>
</table>
<div class="paragraph">
<p><a href="#data_access">Section 2.19</a></p>
</div>
</div>
</div>
</div>
</div>
<div id="footer">
<div id="footer-text">
<<<<<<< HEAD
Last updated 2020-05-07 21:19:22 UTC
=======
Last updated 2020-05-08 07:51:40 UTC
>>>>>>> 2774f4cf
</div>
</div>
</body>
</html><|MERGE_RESOLUTION|>--- conflicted
+++ resolved
@@ -4514,11 +4514,7 @@
 </div>
 <div id="footer">
 <div id="footer-text">
-<<<<<<< HEAD
-Last updated 2020-05-07 21:19:22 UTC
-=======
 Last updated 2020-05-08 07:51:40 UTC
->>>>>>> 2774f4cf
 </div>
 </div>
 </body>
