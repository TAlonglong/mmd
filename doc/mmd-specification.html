<!DOCTYPE html>
<html lang="en">
<head>
<meta charset="UTF-8">
<meta http-equiv="X-UA-Compatible" content="IE=edge">
<meta name="viewport" content="width=device-width, initial-scale=1.0">
<meta name="generator" content="Asciidoctor 2.0.10">
<meta name="author" content="Øystein&#160;Godøy, Lara&#160;Ferrighi, Trygve&#160;Halsne, Øystein&#160;Torget, Bard&#160;Saadatnejad, Egil&#160;Støren, Sarfraz&#160;Alam">
<title>MET Norway Metadata Format Specification</title>
<link rel="stylesheet" href="https://fonts.googleapis.com/css?family=Open+Sans:300,300italic,400,400italic,600,600italic%7CNoto+Serif:400,400italic,700,700italic%7CDroid+Sans+Mono:400,700">
<style>
/* Asciidoctor default stylesheet | MIT License | https://asciidoctor.org */
/* Uncomment @import statement to use as custom stylesheet */
/*@import "https://fonts.googleapis.com/css?family=Open+Sans:300,300italic,400,400italic,600,600italic%7CNoto+Serif:400,400italic,700,700italic%7CDroid+Sans+Mono:400,700";*/
article,aside,details,figcaption,figure,footer,header,hgroup,main,nav,section{display:block}
audio,video{display:inline-block}
audio:not([controls]){display:none;height:0}
html{font-family:sans-serif;-ms-text-size-adjust:100%;-webkit-text-size-adjust:100%}
a{background:none}
a:focus{outline:thin dotted}
a:active,a:hover{outline:0}
h1{font-size:2em;margin:.67em 0}
abbr[title]{border-bottom:1px dotted}
b,strong{font-weight:bold}
dfn{font-style:italic}
hr{-moz-box-sizing:content-box;box-sizing:content-box;height:0}
mark{background:#ff0;color:#000}
code,kbd,pre,samp{font-family:monospace;font-size:1em}
pre{white-space:pre-wrap}
q{quotes:"\201C" "\201D" "\2018" "\2019"}
small{font-size:80%}
sub,sup{font-size:75%;line-height:0;position:relative;vertical-align:baseline}
sup{top:-.5em}
sub{bottom:-.25em}
img{border:0}
svg:not(:root){overflow:hidden}
figure{margin:0}
fieldset{border:1px solid silver;margin:0 2px;padding:.35em .625em .75em}
legend{border:0;padding:0}
button,input,select,textarea{font-family:inherit;font-size:100%;margin:0}
button,input{line-height:normal}
button,select{text-transform:none}
button,html input[type="button"],input[type="reset"],input[type="submit"]{-webkit-appearance:button;cursor:pointer}
button[disabled],html input[disabled]{cursor:default}
input[type="checkbox"],input[type="radio"]{box-sizing:border-box;padding:0}
button::-moz-focus-inner,input::-moz-focus-inner{border:0;padding:0}
textarea{overflow:auto;vertical-align:top}
table{border-collapse:collapse;border-spacing:0}
*,*::before,*::after{-moz-box-sizing:border-box;-webkit-box-sizing:border-box;box-sizing:border-box}
html,body{font-size:100%}
body{background:#fff;color:rgba(0,0,0,.8);padding:0;margin:0;font-family:"Noto Serif","DejaVu Serif",serif;font-weight:400;font-style:normal;line-height:1;position:relative;cursor:auto;tab-size:4;-moz-osx-font-smoothing:grayscale;-webkit-font-smoothing:antialiased}
a:hover{cursor:pointer}
img,object,embed{max-width:100%;height:auto}
object,embed{height:100%}
img{-ms-interpolation-mode:bicubic}
.left{float:left!important}
.right{float:right!important}
.text-left{text-align:left!important}
.text-right{text-align:right!important}
.text-center{text-align:center!important}
.text-justify{text-align:justify!important}
.hide{display:none}
img,object,svg{display:inline-block;vertical-align:middle}
textarea{height:auto;min-height:50px}
select{width:100%}
.center{margin-left:auto;margin-right:auto}
.stretch{width:100%}
.subheader,.admonitionblock td.content>.title,.audioblock>.title,.exampleblock>.title,.imageblock>.title,.listingblock>.title,.literalblock>.title,.stemblock>.title,.openblock>.title,.paragraph>.title,.quoteblock>.title,table.tableblock>.title,.verseblock>.title,.videoblock>.title,.dlist>.title,.olist>.title,.ulist>.title,.qlist>.title,.hdlist>.title{line-height:1.45;color:#7a2518;font-weight:400;margin-top:0;margin-bottom:.25em}
div,dl,dt,dd,ul,ol,li,h1,h2,h3,#toctitle,.sidebarblock>.content>.title,h4,h5,h6,pre,form,p,blockquote,th,td{margin:0;padding:0;direction:ltr}
a{color:#2156a5;text-decoration:underline;line-height:inherit}
a:hover,a:focus{color:#1d4b8f}
a img{border:0}
p{font-family:inherit;font-weight:400;font-size:1em;line-height:1.6;margin-bottom:1.25em;text-rendering:optimizeLegibility}
p aside{font-size:.875em;line-height:1.35;font-style:italic}
h1,h2,h3,#toctitle,.sidebarblock>.content>.title,h4,h5,h6{font-family:"Open Sans","DejaVu Sans",sans-serif;font-weight:300;font-style:normal;color:#ba3925;text-rendering:optimizeLegibility;margin-top:1em;margin-bottom:.5em;line-height:1.0125em}
h1 small,h2 small,h3 small,#toctitle small,.sidebarblock>.content>.title small,h4 small,h5 small,h6 small{font-size:60%;color:#e99b8f;line-height:0}
h1{font-size:2.125em}
h2{font-size:1.6875em}
h3,#toctitle,.sidebarblock>.content>.title{font-size:1.375em}
h4,h5{font-size:1.125em}
h6{font-size:1em}
hr{border:solid #dddddf;border-width:1px 0 0;clear:both;margin:1.25em 0 1.1875em;height:0}
em,i{font-style:italic;line-height:inherit}
strong,b{font-weight:bold;line-height:inherit}
small{font-size:60%;line-height:inherit}
code{font-family:"Droid Sans Mono","DejaVu Sans Mono",monospace;font-weight:400;color:rgba(0,0,0,.9)}
ul,ol,dl{font-size:1em;line-height:1.6;margin-bottom:1.25em;list-style-position:outside;font-family:inherit}
ul,ol{margin-left:1.5em}
ul li ul,ul li ol{margin-left:1.25em;margin-bottom:0;font-size:1em}
ul.square li ul,ul.circle li ul,ul.disc li ul{list-style:inherit}
ul.square{list-style-type:square}
ul.circle{list-style-type:circle}
ul.disc{list-style-type:disc}
ol li ul,ol li ol{margin-left:1.25em;margin-bottom:0}
dl dt{margin-bottom:.3125em;font-weight:bold}
dl dd{margin-bottom:1.25em}
abbr,acronym{text-transform:uppercase;font-size:90%;color:rgba(0,0,0,.8);border-bottom:1px dotted #ddd;cursor:help}
abbr{text-transform:none}
blockquote{margin:0 0 1.25em;padding:.5625em 1.25em 0 1.1875em;border-left:1px solid #ddd}
blockquote cite{display:block;font-size:.9375em;color:rgba(0,0,0,.6)}
blockquote cite::before{content:"\2014 \0020"}
blockquote cite a,blockquote cite a:visited{color:rgba(0,0,0,.6)}
blockquote,blockquote p{line-height:1.6;color:rgba(0,0,0,.85)}
@media screen and (min-width:768px){h1,h2,h3,#toctitle,.sidebarblock>.content>.title,h4,h5,h6{line-height:1.2}
h1{font-size:2.75em}
h2{font-size:2.3125em}
h3,#toctitle,.sidebarblock>.content>.title{font-size:1.6875em}
h4{font-size:1.4375em}}
table{background:#fff;margin-bottom:1.25em;border:solid 1px #dedede}
table thead,table tfoot{background:#f7f8f7}
table thead tr th,table thead tr td,table tfoot tr th,table tfoot tr td{padding:.5em .625em .625em;font-size:inherit;color:rgba(0,0,0,.8);text-align:left}
table tr th,table tr td{padding:.5625em .625em;font-size:inherit;color:rgba(0,0,0,.8)}
table tr.even,table tr.alt{background:#f8f8f7}
table thead tr th,table tfoot tr th,table tbody tr td,table tr td,table tfoot tr td{display:table-cell;line-height:1.6}
h1,h2,h3,#toctitle,.sidebarblock>.content>.title,h4,h5,h6{line-height:1.2;word-spacing:-.05em}
h1 strong,h2 strong,h3 strong,#toctitle strong,.sidebarblock>.content>.title strong,h4 strong,h5 strong,h6 strong{font-weight:400}
.clearfix::before,.clearfix::after,.float-group::before,.float-group::after{content:" ";display:table}
.clearfix::after,.float-group::after{clear:both}
:not(pre):not([class^=L])>code{font-size:.9375em;font-style:normal!important;letter-spacing:0;padding:.1em .5ex;word-spacing:-.15em;background:#f7f7f8;-webkit-border-radius:4px;border-radius:4px;line-height:1.45;text-rendering:optimizeSpeed;word-wrap:break-word}
:not(pre)>code.nobreak{word-wrap:normal}
:not(pre)>code.nowrap{white-space:nowrap}
pre{color:rgba(0,0,0,.9);font-family:"Droid Sans Mono","DejaVu Sans Mono",monospace;line-height:1.45;text-rendering:optimizeSpeed}
pre code,pre pre{color:inherit;font-size:inherit;line-height:inherit}
pre>code{display:block}
pre.nowrap,pre.nowrap pre{white-space:pre;word-wrap:normal}
em em{font-style:normal}
strong strong{font-weight:400}
.keyseq{color:rgba(51,51,51,.8)}
kbd{font-family:"Droid Sans Mono","DejaVu Sans Mono",monospace;display:inline-block;color:rgba(0,0,0,.8);font-size:.65em;line-height:1.45;background:#f7f7f7;border:1px solid #ccc;-webkit-border-radius:3px;border-radius:3px;-webkit-box-shadow:0 1px 0 rgba(0,0,0,.2),0 0 0 .1em white inset;box-shadow:0 1px 0 rgba(0,0,0,.2),0 0 0 .1em #fff inset;margin:0 .15em;padding:.2em .5em;vertical-align:middle;position:relative;top:-.1em;white-space:nowrap}
.keyseq kbd:first-child{margin-left:0}
.keyseq kbd:last-child{margin-right:0}
.menuseq,.menuref{color:#000}
.menuseq b:not(.caret),.menuref{font-weight:inherit}
.menuseq{word-spacing:-.02em}
.menuseq b.caret{font-size:1.25em;line-height:.8}
.menuseq i.caret{font-weight:bold;text-align:center;width:.45em}
b.button::before,b.button::after{position:relative;top:-1px;font-weight:400}
b.button::before{content:"[";padding:0 3px 0 2px}
b.button::after{content:"]";padding:0 2px 0 3px}
p a>code:hover{color:rgba(0,0,0,.9)}
#header,#content,#footnotes,#footer{width:100%;margin-left:auto;margin-right:auto;margin-top:0;margin-bottom:0;max-width:62.5em;*zoom:1;position:relative;padding-left:.9375em;padding-right:.9375em}
#header::before,#header::after,#content::before,#content::after,#footnotes::before,#footnotes::after,#footer::before,#footer::after{content:" ";display:table}
#header::after,#content::after,#footnotes::after,#footer::after{clear:both}
#content{margin-top:1.25em}
#content::before{content:none}
#header>h1:first-child{color:rgba(0,0,0,.85);margin-top:2.25rem;margin-bottom:0}
#header>h1:first-child+#toc{margin-top:8px;border-top:1px solid #dddddf}
#header>h1:only-child,body.toc2 #header>h1:nth-last-child(2){border-bottom:1px solid #dddddf;padding-bottom:8px}
#header .details{border-bottom:1px solid #dddddf;line-height:1.45;padding-top:.25em;padding-bottom:.25em;padding-left:.25em;color:rgba(0,0,0,.6);display:-ms-flexbox;display:-webkit-flex;display:flex;-ms-flex-flow:row wrap;-webkit-flex-flow:row wrap;flex-flow:row wrap}
#header .details span:first-child{margin-left:-.125em}
#header .details span.email a{color:rgba(0,0,0,.85)}
#header .details br{display:none}
#header .details br+span::before{content:"\00a0\2013\00a0"}
#header .details br+span.author::before{content:"\00a0\22c5\00a0";color:rgba(0,0,0,.85)}
#header .details br+span#revremark::before{content:"\00a0|\00a0"}
#header #revnumber{text-transform:capitalize}
#header #revnumber::after{content:"\00a0"}
#content>h1:first-child:not([class]){color:rgba(0,0,0,.85);border-bottom:1px solid #dddddf;padding-bottom:8px;margin-top:0;padding-top:1rem;margin-bottom:1.25rem}
#toc{border-bottom:1px solid #e7e7e9;padding-bottom:.5em}
#toc>ul{margin-left:.125em}
#toc ul.sectlevel0>li>a{font-style:italic}
#toc ul.sectlevel0 ul.sectlevel1{margin:.5em 0}
#toc ul{font-family:"Open Sans","DejaVu Sans",sans-serif;list-style-type:none}
#toc li{line-height:1.3334;margin-top:.3334em}
#toc a{text-decoration:none}
#toc a:active{text-decoration:underline}
#toctitle{color:#7a2518;font-size:1.2em}
@media screen and (min-width:768px){#toctitle{font-size:1.375em}
body.toc2{padding-left:15em;padding-right:0}
#toc.toc2{margin-top:0!important;background:#f8f8f7;position:fixed;width:15em;left:0;top:0;border-right:1px solid #e7e7e9;border-top-width:0!important;border-bottom-width:0!important;z-index:1000;padding:1.25em 1em;height:100%;overflow:auto}
#toc.toc2 #toctitle{margin-top:0;margin-bottom:.8rem;font-size:1.2em}
#toc.toc2>ul{font-size:.9em;margin-bottom:0}
#toc.toc2 ul ul{margin-left:0;padding-left:1em}
#toc.toc2 ul.sectlevel0 ul.sectlevel1{padding-left:0;margin-top:.5em;margin-bottom:.5em}
body.toc2.toc-right{padding-left:0;padding-right:15em}
body.toc2.toc-right #toc.toc2{border-right-width:0;border-left:1px solid #e7e7e9;left:auto;right:0}}
@media screen and (min-width:1280px){body.toc2{padding-left:20em;padding-right:0}
#toc.toc2{width:20em}
#toc.toc2 #toctitle{font-size:1.375em}
#toc.toc2>ul{font-size:.95em}
#toc.toc2 ul ul{padding-left:1.25em}
body.toc2.toc-right{padding-left:0;padding-right:20em}}
#content #toc{border-style:solid;border-width:1px;border-color:#e0e0dc;margin-bottom:1.25em;padding:1.25em;background:#f8f8f7;-webkit-border-radius:4px;border-radius:4px}
#content #toc>:first-child{margin-top:0}
#content #toc>:last-child{margin-bottom:0}
#footer{max-width:100%;background:rgba(0,0,0,.8);padding:1.25em}
#footer-text{color:rgba(255,255,255,.8);line-height:1.44}
#content{margin-bottom:.625em}
.sect1{padding-bottom:.625em}
@media screen and (min-width:768px){#content{margin-bottom:1.25em}
.sect1{padding-bottom:1.25em}}
.sect1:last-child{padding-bottom:0}
.sect1+.sect1{border-top:1px solid #e7e7e9}
#content h1>a.anchor,h2>a.anchor,h3>a.anchor,#toctitle>a.anchor,.sidebarblock>.content>.title>a.anchor,h4>a.anchor,h5>a.anchor,h6>a.anchor{position:absolute;z-index:1001;width:1.5ex;margin-left:-1.5ex;display:block;text-decoration:none!important;visibility:hidden;text-align:center;font-weight:400}
#content h1>a.anchor::before,h2>a.anchor::before,h3>a.anchor::before,#toctitle>a.anchor::before,.sidebarblock>.content>.title>a.anchor::before,h4>a.anchor::before,h5>a.anchor::before,h6>a.anchor::before{content:"\00A7";font-size:.85em;display:block;padding-top:.1em}
#content h1:hover>a.anchor,#content h1>a.anchor:hover,h2:hover>a.anchor,h2>a.anchor:hover,h3:hover>a.anchor,#toctitle:hover>a.anchor,.sidebarblock>.content>.title:hover>a.anchor,h3>a.anchor:hover,#toctitle>a.anchor:hover,.sidebarblock>.content>.title>a.anchor:hover,h4:hover>a.anchor,h4>a.anchor:hover,h5:hover>a.anchor,h5>a.anchor:hover,h6:hover>a.anchor,h6>a.anchor:hover{visibility:visible}
#content h1>a.link,h2>a.link,h3>a.link,#toctitle>a.link,.sidebarblock>.content>.title>a.link,h4>a.link,h5>a.link,h6>a.link{color:#ba3925;text-decoration:none}
#content h1>a.link:hover,h2>a.link:hover,h3>a.link:hover,#toctitle>a.link:hover,.sidebarblock>.content>.title>a.link:hover,h4>a.link:hover,h5>a.link:hover,h6>a.link:hover{color:#a53221}
details,.audioblock,.imageblock,.literalblock,.listingblock,.stemblock,.videoblock{margin-bottom:1.25em}
details>summary:first-of-type{cursor:pointer;display:list-item;outline:none;margin-bottom:.75em}
.admonitionblock td.content>.title,.audioblock>.title,.exampleblock>.title,.imageblock>.title,.listingblock>.title,.literalblock>.title,.stemblock>.title,.openblock>.title,.paragraph>.title,.quoteblock>.title,table.tableblock>.title,.verseblock>.title,.videoblock>.title,.dlist>.title,.olist>.title,.ulist>.title,.qlist>.title,.hdlist>.title{text-rendering:optimizeLegibility;text-align:left;font-family:"Noto Serif","DejaVu Serif",serif;font-size:1rem;font-style:italic}
table.tableblock.fit-content>caption.title{white-space:nowrap;width:0}
.paragraph.lead>p,#preamble>.sectionbody>[class="paragraph"]:first-of-type p{font-size:1.21875em;line-height:1.6;color:rgba(0,0,0,.85)}
table.tableblock #preamble>.sectionbody>[class="paragraph"]:first-of-type p{font-size:inherit}
.admonitionblock>table{border-collapse:separate;border:0;background:none;width:100%}
.admonitionblock>table td.icon{text-align:center;width:80px}
.admonitionblock>table td.icon img{max-width:none}
.admonitionblock>table td.icon .title{font-weight:bold;font-family:"Open Sans","DejaVu Sans",sans-serif;text-transform:uppercase}
.admonitionblock>table td.content{padding-left:1.125em;padding-right:1.25em;border-left:1px solid #dddddf;color:rgba(0,0,0,.6)}
.admonitionblock>table td.content>:last-child>:last-child{margin-bottom:0}
.exampleblock>.content{border-style:solid;border-width:1px;border-color:#e6e6e6;margin-bottom:1.25em;padding:1.25em;background:#fff;-webkit-border-radius:4px;border-radius:4px}
.exampleblock>.content>:first-child{margin-top:0}
.exampleblock>.content>:last-child{margin-bottom:0}
.sidebarblock{border-style:solid;border-width:1px;border-color:#dbdbd6;margin-bottom:1.25em;padding:1.25em;background:#f3f3f2;-webkit-border-radius:4px;border-radius:4px}
.sidebarblock>:first-child{margin-top:0}
.sidebarblock>:last-child{margin-bottom:0}
.sidebarblock>.content>.title{color:#7a2518;margin-top:0;text-align:center}
.exampleblock>.content>:last-child>:last-child,.exampleblock>.content .olist>ol>li:last-child>:last-child,.exampleblock>.content .ulist>ul>li:last-child>:last-child,.exampleblock>.content .qlist>ol>li:last-child>:last-child,.sidebarblock>.content>:last-child>:last-child,.sidebarblock>.content .olist>ol>li:last-child>:last-child,.sidebarblock>.content .ulist>ul>li:last-child>:last-child,.sidebarblock>.content .qlist>ol>li:last-child>:last-child{margin-bottom:0}
.literalblock pre,.listingblock>.content>pre{-webkit-border-radius:4px;border-radius:4px;word-wrap:break-word;overflow-x:auto;padding:1em;font-size:.8125em}
@media screen and (min-width:768px){.literalblock pre,.listingblock>.content>pre{font-size:.90625em}}
@media screen and (min-width:1280px){.literalblock pre,.listingblock>.content>pre{font-size:1em}}
.literalblock pre,.listingblock>.content>pre:not(.highlight),.listingblock>.content>pre[class="highlight"],.listingblock>.content>pre[class^="highlight "]{background:#f7f7f8}
.literalblock.output pre{color:#f7f7f8;background:rgba(0,0,0,.9)}
.listingblock>.content{position:relative}
.listingblock code[data-lang]::before{display:none;content:attr(data-lang);position:absolute;font-size:.75em;top:.425rem;right:.5rem;line-height:1;text-transform:uppercase;color:inherit;opacity:.5}
.listingblock:hover code[data-lang]::before{display:block}
.listingblock.terminal pre .command::before{content:attr(data-prompt);padding-right:.5em;color:inherit;opacity:.5}
.listingblock.terminal pre .command:not([data-prompt])::before{content:"$"}
.listingblock pre.highlightjs{padding:0}
.listingblock pre.highlightjs>code{padding:1em;-webkit-border-radius:4px;border-radius:4px}
.listingblock pre.prettyprint{border-width:0}
.prettyprint{background:#f7f7f8}
pre.prettyprint .linenums{line-height:1.45;margin-left:2em}
pre.prettyprint li{background:none;list-style-type:inherit;padding-left:0}
pre.prettyprint li code[data-lang]::before{opacity:1}
pre.prettyprint li:not(:first-child) code[data-lang]::before{display:none}
table.linenotable{border-collapse:separate;border:0;margin-bottom:0;background:none}
table.linenotable td[class]{color:inherit;vertical-align:top;padding:0;line-height:inherit;white-space:normal}
table.linenotable td.code{padding-left:.75em}
table.linenotable td.linenos{border-right:1px solid currentColor;opacity:.35;padding-right:.5em}
pre.pygments .lineno{border-right:1px solid currentColor;opacity:.35;display:inline-block;margin-right:.75em}
pre.pygments .lineno::before{content:"";margin-right:-.125em}
.quoteblock{margin:0 1em 1.25em 1.5em;display:table}
.quoteblock:not(.excerpt)>.title{margin-left:-1.5em;margin-bottom:.75em}
.quoteblock blockquote,.quoteblock p{color:rgba(0,0,0,.85);font-size:1.15rem;line-height:1.75;word-spacing:.1em;letter-spacing:0;font-style:italic;text-align:justify}
.quoteblock blockquote{margin:0;padding:0;border:0}
.quoteblock blockquote::before{content:"\201c";float:left;font-size:2.75em;font-weight:bold;line-height:.6em;margin-left:-.6em;color:#7a2518;text-shadow:0 1px 2px rgba(0,0,0,.1)}
.quoteblock blockquote>.paragraph:last-child p{margin-bottom:0}
.quoteblock .attribution{margin-top:.75em;margin-right:.5ex;text-align:right}
.verseblock{margin:0 1em 1.25em}
.verseblock pre{font-family:"Open Sans","DejaVu Sans",sans;font-size:1.15rem;color:rgba(0,0,0,.85);font-weight:300;text-rendering:optimizeLegibility}
.verseblock pre strong{font-weight:400}
.verseblock .attribution{margin-top:1.25rem;margin-left:.5ex}
.quoteblock .attribution,.verseblock .attribution{font-size:.9375em;line-height:1.45;font-style:italic}
.quoteblock .attribution br,.verseblock .attribution br{display:none}
.quoteblock .attribution cite,.verseblock .attribution cite{display:block;letter-spacing:-.025em;color:rgba(0,0,0,.6)}
.quoteblock.abstract blockquote::before,.quoteblock.excerpt blockquote::before,.quoteblock .quoteblock blockquote::before{display:none}
.quoteblock.abstract blockquote,.quoteblock.abstract p,.quoteblock.excerpt blockquote,.quoteblock.excerpt p,.quoteblock .quoteblock blockquote,.quoteblock .quoteblock p{line-height:1.6;word-spacing:0}
.quoteblock.abstract{margin:0 1em 1.25em;display:block}
.quoteblock.abstract>.title{margin:0 0 .375em;font-size:1.15em;text-align:center}
.quoteblock.excerpt>blockquote,.quoteblock .quoteblock{padding:0 0 .25em 1em;border-left:.25em solid #dddddf}
.quoteblock.excerpt,.quoteblock .quoteblock{margin-left:0}
.quoteblock.excerpt blockquote,.quoteblock.excerpt p,.quoteblock .quoteblock blockquote,.quoteblock .quoteblock p{color:inherit;font-size:1.0625rem}
.quoteblock.excerpt .attribution,.quoteblock .quoteblock .attribution{color:inherit;text-align:left;margin-right:0}
table.tableblock{max-width:100%;border-collapse:separate}
p.tableblock:last-child{margin-bottom:0}
td.tableblock>.content>:last-child{margin-bottom:-1.25em}
td.tableblock>.content>:last-child.sidebarblock{margin-bottom:0}
table.tableblock,th.tableblock,td.tableblock{border:0 solid #dedede}
table.grid-all>thead>tr>.tableblock,table.grid-all>tbody>tr>.tableblock{border-width:0 1px 1px 0}
table.grid-all>tfoot>tr>.tableblock{border-width:1px 1px 0 0}
table.grid-cols>*>tr>.tableblock{border-width:0 1px 0 0}
table.grid-rows>thead>tr>.tableblock,table.grid-rows>tbody>tr>.tableblock{border-width:0 0 1px}
table.grid-rows>tfoot>tr>.tableblock{border-width:1px 0 0}
table.grid-all>*>tr>.tableblock:last-child,table.grid-cols>*>tr>.tableblock:last-child{border-right-width:0}
table.grid-all>tbody>tr:last-child>.tableblock,table.grid-all>thead:last-child>tr>.tableblock,table.grid-rows>tbody>tr:last-child>.tableblock,table.grid-rows>thead:last-child>tr>.tableblock{border-bottom-width:0}
table.frame-all{border-width:1px}
table.frame-sides{border-width:0 1px}
table.frame-topbot,table.frame-ends{border-width:1px 0}
table.stripes-all tr,table.stripes-odd tr:nth-of-type(odd),table.stripes-even tr:nth-of-type(even),table.stripes-hover tr:hover{background:#f8f8f7}
th.halign-left,td.halign-left{text-align:left}
th.halign-right,td.halign-right{text-align:right}
th.halign-center,td.halign-center{text-align:center}
th.valign-top,td.valign-top{vertical-align:top}
th.valign-bottom,td.valign-bottom{vertical-align:bottom}
th.valign-middle,td.valign-middle{vertical-align:middle}
table thead th,table tfoot th{font-weight:bold}
tbody tr th{display:table-cell;line-height:1.6;background:#f7f8f7}
tbody tr th,tbody tr th p,tfoot tr th,tfoot tr th p{color:rgba(0,0,0,.8);font-weight:bold}
p.tableblock>code:only-child{background:none;padding:0}
p.tableblock{font-size:1em}
ol{margin-left:1.75em}
ul li ol{margin-left:1.5em}
dl dd{margin-left:1.125em}
dl dd:last-child,dl dd:last-child>:last-child{margin-bottom:0}
ol>li p,ul>li p,ul dd,ol dd,.olist .olist,.ulist .ulist,.ulist .olist,.olist .ulist{margin-bottom:.625em}
ul.checklist,ul.none,ol.none,ul.no-bullet,ol.no-bullet,ol.unnumbered,ul.unstyled,ol.unstyled{list-style-type:none}
ul.no-bullet,ol.no-bullet,ol.unnumbered{margin-left:.625em}
ul.unstyled,ol.unstyled{margin-left:0}
ul.checklist{margin-left:.625em}
ul.checklist li>p:first-child>.fa-square-o:first-child,ul.checklist li>p:first-child>.fa-check-square-o:first-child{width:1.25em;font-size:.8em;position:relative;bottom:.125em}
ul.checklist li>p:first-child>input[type="checkbox"]:first-child{margin-right:.25em}
ul.inline{display:-ms-flexbox;display:-webkit-box;display:flex;-ms-flex-flow:row wrap;-webkit-flex-flow:row wrap;flex-flow:row wrap;list-style:none;margin:0 0 .625em -1.25em}
ul.inline>li{margin-left:1.25em}
.unstyled dl dt{font-weight:400;font-style:normal}
ol.arabic{list-style-type:decimal}
ol.decimal{list-style-type:decimal-leading-zero}
ol.loweralpha{list-style-type:lower-alpha}
ol.upperalpha{list-style-type:upper-alpha}
ol.lowerroman{list-style-type:lower-roman}
ol.upperroman{list-style-type:upper-roman}
ol.lowergreek{list-style-type:lower-greek}
.hdlist>table,.colist>table{border:0;background:none}
.hdlist>table>tbody>tr,.colist>table>tbody>tr{background:none}
td.hdlist1,td.hdlist2{vertical-align:top;padding:0 .625em}
td.hdlist1{font-weight:bold;padding-bottom:1.25em}
.literalblock+.colist,.listingblock+.colist{margin-top:-.5em}
.colist td:not([class]):first-child{padding:.4em .75em 0;line-height:1;vertical-align:top}
.colist td:not([class]):first-child img{max-width:none}
.colist td:not([class]):last-child{padding:.25em 0}
.thumb,.th{line-height:0;display:inline-block;border:solid 4px #fff;-webkit-box-shadow:0 0 0 1px #ddd;box-shadow:0 0 0 1px #ddd}
.imageblock.left{margin:.25em .625em 1.25em 0}
.imageblock.right{margin:.25em 0 1.25em .625em}
.imageblock>.title{margin-bottom:0}
.imageblock.thumb,.imageblock.th{border-width:6px}
.imageblock.thumb>.title,.imageblock.th>.title{padding:0 .125em}
.image.left,.image.right{margin-top:.25em;margin-bottom:.25em;display:inline-block;line-height:0}
.image.left{margin-right:.625em}
.image.right{margin-left:.625em}
a.image{text-decoration:none;display:inline-block}
a.image object{pointer-events:none}
sup.footnote,sup.footnoteref{font-size:.875em;position:static;vertical-align:super}
sup.footnote a,sup.footnoteref a{text-decoration:none}
sup.footnote a:active,sup.footnoteref a:active{text-decoration:underline}
#footnotes{padding-top:.75em;padding-bottom:.75em;margin-bottom:.625em}
#footnotes hr{width:20%;min-width:6.25em;margin:-.25em 0 .75em;border-width:1px 0 0}
#footnotes .footnote{padding:0 .375em 0 .225em;line-height:1.3334;font-size:.875em;margin-left:1.2em;margin-bottom:.2em}
#footnotes .footnote a:first-of-type{font-weight:bold;text-decoration:none;margin-left:-1.05em}
#footnotes .footnote:last-of-type{margin-bottom:0}
#content #footnotes{margin-top:-.625em;margin-bottom:0;padding:.75em 0}
.gist .file-data>table{border:0;background:#fff;width:100%;margin-bottom:0}
.gist .file-data>table td.line-data{width:99%}
div.unbreakable{page-break-inside:avoid}
.big{font-size:larger}
.small{font-size:smaller}
.underline{text-decoration:underline}
.overline{text-decoration:overline}
.line-through{text-decoration:line-through}
.aqua{color:#00bfbf}
.aqua-background{background:#00fafa}
.black{color:#000}
.black-background{background:#000}
.blue{color:#0000bf}
.blue-background{background:#0000fa}
.fuchsia{color:#bf00bf}
.fuchsia-background{background:#fa00fa}
.gray{color:#606060}
.gray-background{background:#7d7d7d}
.green{color:#006000}
.green-background{background:#007d00}
.lime{color:#00bf00}
.lime-background{background:#00fa00}
.maroon{color:#600000}
.maroon-background{background:#7d0000}
.navy{color:#000060}
.navy-background{background:#00007d}
.olive{color:#606000}
.olive-background{background:#7d7d00}
.purple{color:#600060}
.purple-background{background:#7d007d}
.red{color:#bf0000}
.red-background{background:#fa0000}
.silver{color:#909090}
.silver-background{background:#bcbcbc}
.teal{color:#006060}
.teal-background{background:#007d7d}
.white{color:#bfbfbf}
.white-background{background:#fafafa}
.yellow{color:#bfbf00}
.yellow-background{background:#fafa00}
span.icon>.fa{cursor:default}
a span.icon>.fa{cursor:inherit}
.admonitionblock td.icon [class^="fa icon-"]{font-size:2.5em;text-shadow:1px 1px 2px rgba(0,0,0,.5);cursor:default}
.admonitionblock td.icon .icon-note::before{content:"\f05a";color:#19407c}
.admonitionblock td.icon .icon-tip::before{content:"\f0eb";text-shadow:1px 1px 2px rgba(155,155,0,.8);color:#111}
.admonitionblock td.icon .icon-warning::before{content:"\f071";color:#bf6900}
.admonitionblock td.icon .icon-caution::before{content:"\f06d";color:#bf3400}
.admonitionblock td.icon .icon-important::before{content:"\f06a";color:#bf0000}
.conum[data-value]{display:inline-block;color:#fff!important;background:rgba(0,0,0,.8);-webkit-border-radius:100px;border-radius:100px;text-align:center;font-size:.75em;width:1.67em;height:1.67em;line-height:1.67em;font-family:"Open Sans","DejaVu Sans",sans-serif;font-style:normal;font-weight:bold}
.conum[data-value] *{color:#fff!important}
.conum[data-value]+b{display:none}
.conum[data-value]::after{content:attr(data-value)}
pre .conum[data-value]{position:relative;top:-.125em}
b.conum *{color:inherit!important}
.conum:not([data-value]):empty{display:none}
dt,th.tableblock,td.content,div.footnote{text-rendering:optimizeLegibility}
h1,h2,p,td.content,span.alt{letter-spacing:-.01em}
p strong,td.content strong,div.footnote strong{letter-spacing:-.005em}
p,blockquote,dt,td.content,span.alt{font-size:1.0625rem}
p{margin-bottom:1.25rem}
.sidebarblock p,.sidebarblock dt,.sidebarblock td.content,p.tableblock{font-size:1em}
.exampleblock>.content{background:#fffef7;border-color:#e0e0dc;-webkit-box-shadow:0 1px 4px #e0e0dc;box-shadow:0 1px 4px #e0e0dc}
.print-only{display:none!important}
@page{margin:1.25cm .75cm}
@media print{*{-webkit-box-shadow:none!important;box-shadow:none!important;text-shadow:none!important}
html{font-size:80%}
a{color:inherit!important;text-decoration:underline!important}
a.bare,a[href^="#"],a[href^="mailto:"]{text-decoration:none!important}
a[href^="http:"]:not(.bare)::after,a[href^="https:"]:not(.bare)::after{content:"(" attr(href) ")";display:inline-block;font-size:.875em;padding-left:.25em}
abbr[title]::after{content:" (" attr(title) ")"}
pre,blockquote,tr,img,object,svg{page-break-inside:avoid}
thead{display:table-header-group}
svg{max-width:100%}
p,blockquote,dt,td.content{font-size:1em;orphans:3;widows:3}
h2,h3,#toctitle,.sidebarblock>.content>.title{page-break-after:avoid}
#toc,.sidebarblock,.exampleblock>.content{background:none!important}
#toc{border-bottom:1px solid #dddddf!important;padding-bottom:0!important}
body.book #header{text-align:center}
body.book #header>h1:first-child{border:0!important;margin:2.5em 0 1em}
body.book #header .details{border:0!important;display:block;padding:0!important}
body.book #header .details span:first-child{margin-left:0!important}
body.book #header .details br{display:block}
body.book #header .details br+span::before{content:none!important}
body.book #toc{border:0!important;text-align:left!important;padding:0!important;margin:0!important}
body.book #toc,body.book #preamble,body.book h1.sect0,body.book .sect1>h2{page-break-before:always}
.listingblock code[data-lang]::before{display:block}
#footer{padding:0 .9375em}
.hide-on-print{display:none!important}
.print-only{display:block!important}
.hide-for-print{display:none!important}
.show-for-print{display:inherit!important}}
@media print,amzn-kf8{#header>h1:first-child{margin-top:1.25rem}
.sect1{padding:0!important}
.sect1+.sect1{border:0}
#footer{background:none}
#footer-text{color:rgba(0,0,0,.6);font-size:.9em}}
@media amzn-kf8{#header,#content,#footnotes,#footer{padding:0}}
</style>
</head>
<body class="book">
<div id="header">
<h1>MET Norway Metadata Format Specification</h1>
<div class="details">
<span id="author" class="author">Øystein&#160;Godøy, Lara&#160;Ferrighi, Trygve&#160;Halsne, Øystein&#160;Torget, Bard&#160;Saadatnejad, Egil&#160;Støren, Sarfraz&#160;Alam</span><br>
<span id="revdate">Version 3.0</span>
</div>
</div>
<div id="content">
<div id="preamble">
<div class="sectionbody">
<h2 id="_abstract" class="discrete">Abstract</h2>
<div class="paragraph">
<p>MET Norway Metadata Format (MMD) is an XML metadata format for storing
information about scientific datasets. MMD is made to document datasets in
order to make them findable. In this it supports information elements of
Findable, Accessible, and Reusable from the FAIR guiding principles.
Through the web services identified in MMD and the encoding of datasets
according to the preferred format NetCDF-CF, it also supports the
Interoperable aspect.  The specification is strongly linked to discovery
metadata standards like ISO19115 and GCMD DIF, but it also extends these
as it contains configuration metadata specific for the handling of the
datasets at the host data centre.</p>
</div>
<div style="page-break-after: always;"></div>
<h2 id="_revision_history" class="discrete">Revision history</h2>
<table class="tableblock frame-all grid-all stretch">
<colgroup>
<col style="width: 25%;">
<col style="width: 25%;">
<col style="width: 25%;">
<col style="width: 25%;">
</colgroup>
<thead>
<tr>
<th class="tableblock halign-left valign-top">Version</th>
<th class="tableblock halign-left valign-top">Date</th>
<th class="tableblock halign-left valign-top">Comment</th>
<th class="tableblock halign-left valign-top">Responsible</th>
</tr>
</thead>
<tbody>
<tr>
<td class="tableblock halign-left valign-top"><p class="tableblock">3.0</p></td>
<td class="tableblock halign-left valign-top"><p class="tableblock">2020-04-30</p></td>
<td class="tableblock halign-left valign-top"><p class="tableblock">General cleaning of document related to converting it to
ASCIIDOC, a number of typos and inconsistencies have been fixed,
controlled vocabularies updated, alternate_identifier added and major
rewrite of platform and instrument, data_citation and reference and
use_constraints elements.</p></td>
<td class="tableblock halign-left valign-top"><p class="tableblock">Øystein Godøy, Lara Ferrighi, Trygve Halsne</p></td>
</tr>
<tr>
<td class="tableblock halign-left valign-top"><p class="tableblock">2.1</p></td>
<td class="tableblock halign-left valign-top"><p class="tableblock">2018-12-13</p></td>
<td class="tableblock halign-left valign-top"><p class="tableblock">Modifications of controlled vocabularies related to
satellite data and data collections, minor edit on related_dataset,
major edit on reference.</p></td>
<td class="tableblock halign-left valign-top"><p class="tableblock">Øystein Godøy</p></td>
</tr>
<tr>
<td class="tableblock halign-left valign-top"><p class="tableblock">2.0</p></td>
<td class="tableblock halign-left valign-top"><p class="tableblock">2017-10-17</p></td>
<td class="tableblock halign-left valign-top"><p class="tableblock">Added controlled vocabularies and elements for
instrument children like mode, polarisation and product_type.</p></td>
<td class="tableblock halign-left valign-top"><div class="content"><div class="paragraph">
<p>Trygve Halsne, Øystein Godøy</p>
</div></div></td>
</tr>
<tr>
<td class="tableblock halign-left valign-top"><p class="tableblock">1.9</p></td>
<td class="tableblock halign-left valign-top"><p class="tableblock">2017-05-29</p></td>
<td class="tableblock halign-left valign-top"><p class="tableblock">Added ODATA to data_access to support NBS.</p></td>
<td class="tableblock halign-left valign-top"><div class="content"><div class="paragraph">
<p>Øystein Godøy, Egil Støren, Bard Saadatnejad, Trygve Halsne</p>
</div></div></td>
</tr>
<tr>
<td class="tableblock halign-left valign-top"><p class="tableblock">1.8</p></td>
<td class="tableblock halign-left valign-top"><p class="tableblock">2017-03-13</p></td>
<td class="tableblock halign-left valign-top"><p class="tableblock">Adaptations to support NBS (in particular Sentinel-2).
Depreciation of system_specific elements used for Halo and BarentsWatch
(covered by other elements).</p></td>
<td class="tableblock halign-left valign-top"><div class="content"><div class="paragraph">
<p>Øystein Godøy, Sarfraz Alam, Trygve Halsne, Bard Saadatnejad</p>
</div></div></td>
</tr>
<tr>
<td class="tableblock halign-left valign-top"><p class="tableblock">1.7</p></td>
<td class="tableblock halign-left valign-top"><p class="tableblock">2016-11-04</p></td>
<td class="tableblock halign-left valign-top"><p class="tableblock">Consolidation of document, addition of collection
keyword and preparation for NBS usage.</p></td>
<td class="tableblock halign-left valign-top"><div class="content"><div class="paragraph">
<p>Øystein Godøy, Sarfraz Alam</p>
</div></div></td>
</tr>
<tr>
<td class="tableblock halign-left valign-top"><p class="tableblock">1.6</p></td>
<td class="tableblock halign-left valign-top"><p class="tableblock">2016-05-10</p></td>
<td class="tableblock halign-left valign-top"><div class="content"><div class="paragraph">
<p>Minor formatting changes.</p>
</div>
<div class="paragraph">
<p>Addition of configuration metadata elements (from XMD and others).
Addition of vocabulary suggestions.</p>
</div></div></td>
<td class="tableblock halign-left valign-top"><div class="content"><div class="paragraph">
<p>Øystein Godøy, Bard Saadatnejad, Sarfraz Alam</p>
</div></div></td>
</tr>
<tr>
<td class="tableblock halign-left valign-top"><p class="tableblock">1.5</p></td>
<td class="tableblock halign-left valign-top"><p class="tableblock">2013-07-15</p></td>
<td class="tableblock halign-left valign-top"></td>
<td class="tableblock halign-left valign-top"><p class="tableblock">Øystein Torget</p></td>
</tr>
<tr>
<td class="tableblock halign-left valign-top"><p class="tableblock">1.4</p></td>
<td class="tableblock halign-left valign-top"><p class="tableblock">2013-06-20</p></td>
<td class="tableblock halign-left valign-top"></td>
<td class="tableblock halign-left valign-top"><p class="tableblock">Øystein Torget</p></td>
</tr>
<tr>
<td class="tableblock halign-left valign-top"><p class="tableblock">1.3</p></td>
<td class="tableblock halign-left valign-top"><p class="tableblock">2013-03-13</p></td>
<td class="tableblock halign-left valign-top"></td>
<td class="tableblock halign-left valign-top"><p class="tableblock">Øystein Torget</p></td>
</tr>
<tr>
<td class="tableblock halign-left valign-top"><p class="tableblock">1.2</p></td>
<td class="tableblock halign-left valign-top"><p class="tableblock">2013-03-06</p></td>
<td class="tableblock halign-left valign-top"><div class="content"><div class="paragraph">
<p>Added Obsolete as a dataset status.</p>
</div>
<div class="paragraph">
<p>Re-formatted document and added some more formalism to the intro
sections.</p>
</div></div></td>
<td class="tableblock halign-left valign-top"><div class="content"><div class="paragraph">
<p>Øystein Godøy,</p>
</div>
<div class="paragraph">
<p>Øystein Torget</p>
</div></div></td>
</tr>
<tr>
<td class="tableblock halign-left valign-top"><p class="tableblock">1.1</p></td>
<td class="tableblock halign-left valign-top"><p class="tableblock">2013-02-12</p></td>
<td class="tableblock halign-left valign-top"><div class="content"><div class="paragraph">
<p>Added mapping between MMD and ISO dataset status codes.</p>
</div>
<div class="paragraph">
<p>Move vocabulary from sub element of keywords to attribute.</p>
</div></div></td>
<td class="tableblock halign-left valign-top"><p class="tableblock">Øystein Torget</p></td>
</tr>
<tr>
<td class="tableblock halign-left valign-top"><p class="tableblock">1.0</p></td>
<td class="tableblock halign-left valign-top"><p class="tableblock">2013-01-18</p></td>
<td class="tableblock halign-left valign-top"><p class="tableblock">First version.</p></td>
<td class="tableblock halign-left valign-top"><p class="tableblock">Øystein Torget</p></td>
</tr>
</tbody>
</table>
<div id="toc" class="toc">
<div id="toctitle" class="title">Table of Contents</div>
<ul class="sectlevel1">
<li><a href="#introduction">1. Introduction</a>
<ul class="sectlevel2">
<li><a href="#applicable-documents">1.1. Applicable documents</a></li>
<li><a href="#scope">1.2. Scope</a></li>
<li><a href="#objectives">1.3. Objectives</a></li>
</ul>
</li>
<li><a href="#metadata-elements">2. Metadata elements</a>
<ul class="sectlevel2">
<li><a href="#metadata_identifier">2.1. metadata_identifier</a></li>
<li><a href="#alternate_identifier">2.2. alternate_identifier</a></li>
<li><a href="#last_metadata_update">2.3. last_metadata_update</a></li>
<li><a href="#metadata_status">2.4. metadata_status</a></li>
<li><a href="#collection">2.5. collection</a></li>
<li><a href="#title">2.6. title</a></li>
<li><a href="#abstract">2.7. abstract</a></li>
<li><a href="#temporal_extent">2.8. temporal_extent</a></li>
<li><a href="#geographic_extentrectangle">2.9. geographic_extent/rectangle</a></li>
<li><a href="#geographic_extentpolygon">2.10. geographic_extent/polygon</a></li>
<li><a href="#location">2.11. location</a></li>
<li><a href="#dataset_production_status">2.12. dataset_production_status</a></li>
<li><a href="#dataset_language">2.13. dataset_language</a></li>
<li><a href="#operational_status">2.14. operational_status</a></li>
<li><a href="#access_constraint">2.15. access_constraint</a></li>
<li><a href="#use_constraint">2.16. use_constraint</a></li>
<li><a href="#personnel">2.17. personnel</a></li>
<li><a href="#data_center">2.18. data_center</a></li>
<li><a href="#data_access">2.19. data_access</a></li>
<li><a href="#related_dataset">2.20. related_dataset</a></li>
<li><a href="#storage_information">2.21. storage_information</a></li>
<li><a href="#related_information">2.22. related_information</a></li>
<li><a href="#iso_topic_category">2.23. iso_topic_category</a></li>
<li><a href="#keywords">2.24. keywords</a></li>
<li><a href="#project">2.25. project</a></li>
<li><a href="#platform">2.26. platform</a></li>
<li><a href="#activity_type">2.27. activity_type</a></li>
<li><a href="#dataset_citation">2.28. dataset_citation</a></li>
<li><a href="#cloud_cover">2.29. cloud_cover</a></li>
<li><a href="#scene_cover">2.30. scene_cover</a></li>
</ul>
</li>
<li><a href="#explanations">3. Explanations</a>
<ul class="sectlevel2">
<li><a href="#interpretation-of-child-and-parent-relationship">3.1. Interpretation of child and parent relationship</a></li>
</ul>
</li>
<li><a href="#controlled-vocabularies">4. Controlled vocabularies</a>
<ul class="sectlevel2">
<li><a href="#collection-keywords">4.1. Collection keywords</a></li>
<li><a href="#dataset-production-status-types">4.2. Dataset production status types</a></li>
<li><a href="#iso-to-mmd-mapping">4.3. ISO to MMD mapping</a></li>
<li><a href="#mmd-to-iso-mapping">4.4. MMD to ISO mapping</a></li>
<li><a href="#operational-status">4.5. Operational status</a></li>
<li><a href="#access-constraints">4.6. Access constraints</a></li>
<li><a href="#use-constraints">4.7. Use constraints</a></li>
<li><a href="#activity-type">4.8. Activity type</a></li>
<li><a href="#variable-parameter-descriptions">4.9. Variable/parameter descriptions</a></li>
<li><a href="#platform-1">4.10. Platform</a></li>
<li><a href="#instruments">4.11. Instruments</a></li>
<li><a href="#instrument-modes">4.12. Instrument modes</a></li>
<li><a href="#polarisation-modes">4.13. Polarisation modes</a></li>
<li><a href="#product-type">4.14. Product type</a></li>
<li><a href="#contact-roles">4.15. Contact roles</a></li>
<li><a href="#mmd-to-iso-mapping-1">4.16. MMD to ISO mapping</a></li>
<li><a href="#iso-topic-categories">4.17. ISO Topic categories</a></li>
<li><a href="#related-information-types">4.18. Related Information types</a></li>
<li><a href="#data-access-types">4.19. Data Access Types</a></li>
</ul>
</li>
</ul>
</div>
</div>
</div>
<div class="sect1">
<h2 id="introduction"><a class="anchor" href="#introduction"></a>1. Introduction</h2>
<div class="sectionbody">
<div class="paragraph">
<p>MET Norway Metadata Format (MMD) is an XML metadata format for storing
information about scientific datasets. It is meant for consumption by
internal systems and to be a corner stone in our data management. The main
focus of MMD is to ensure that all relevant datasets managed by MET Norway
are findable. As such the specification is strongly linked to discovery
metadata standards like ISO19115 and GCMD DIF, but it also extends these
as it contains configuration metadata specific for the handling of the
datasets at the host data centre.</p>
</div>
<div class="sect2">
<h3 id="applicable-documents"><a class="anchor" href="#applicable-documents"></a>1.1. Applicable documents</h3>
<div class="olist arabic">
<ol class="arabic">
<li>
<p><a href="https://geo-ide.noaa.gov/wiki/index.php?title=Category:ISO_19115">ISO19115</a></p>
</li>
<li>
<p><a href="http://www.fgdc.gov/standards/projects/incits-l1-standards-projects/NAP-Metadata">ISO19115 North American Profile</a></p>
</li>
<li>
<p><a href="https://ecds.se/pages/profile">Environmental Climate Data Sweden ISO19115 Profile</a></p>
</li>
<li>
<p><a href="http://inspire.ec.europa.eu/index.cfm/pageid/101">INSPIRE Metadata </a></p>
</li>
<li>
<p><a href="http://www.wmo.int/pages/prog/www/WIS/metadata_en.html">WMO Core Profile (ISO19115)</a></p>
</li>
<li>
<p><a href="http://gcmd.gsfc.nasa.gov/add/difguide/index.html">Global Change Master
Directory Interchange Format</a></p>
</li>
<li>
<p><a href="http://cfconventions.org/">Climate and Forecast Convention</a>…</p>
</li>
<li>
<p><a href="http://wiki.esipfed.org/index.php?title=Category:Attribute_Conventions_Dataset_Discovery">Attribute Convention for Dataset Discovery</a></p>
</li>
<li>
<p>ISO8601…</p>
</li>
<li>
<p><a id="anchor-2"></a><a href="http://gcmdservices.gsfc.nasa.gov/static/kms/sciencekeywords/sciencekeywords.csv">GCMD Science Keywords</a></p>
</li>
<li>
<p><a id="anchor-3"></a><a href="http://cfconventions.org/standard-names.html">Climate and
Forecast Standard Names</a></p>
</li>
<li>
<p><a id="anchor-4"></a>SeaDataNet</p>
</li>
<li>
<p><a href="http://docs.opendap.org/index.php/Documentation">OPeNDAP</a></p>
</li>
</ol>
</div>
</div>
<div class="sect2">
<h3 id="scope"><a class="anchor" href="#scope"></a>1.2. Scope</h3>
<div class="paragraph">
<p>The intended audience of this document is MET Norway employees
responsible for</p>
</div>
<div class="ulist">
<ul>
<li>
<p>implementing and maintaining software for metadata management in support
of internal and external services</p>
</li>
<li>
<p>managing datasets</p>
</li>
<li>
<p>contributing to external distributed data management services</p>
</li>
</ul>
</div>
<div class="paragraph">
<p>The following national and international data management activities have
been or are supported using the MMD specification and related software
components:</p>
</div>
<div class="ulist">
<ul>
<li>
<p><a href="https://www.barentswatch.no">BarentsWatch</a></p>
</li>
<li>
<p>Halo</p>
</li>
<li>
<p><a href="https://www.geonorge.no/Geodataarbeid/Norge-digitalt/">Norge digitalt</a></p>
</li>
<li>
<p>MET Norway Scientific Information System (METSIS)</p>
<div class="ulist">
<ul>
<li>
<p><a href="https://arc.met.no">Arctic Data Centre</a></p>
</li>
<li>
<p><a href="https://gcw.met.no">WMO Global Cryosphere Watch</a></p>
</li>
<li>
<p><a href="https://yopp.met.no">WMO Year of Polar Prediction</a></p>
</li>
<li>
<p><a href="https://sios-svalbard.org">Svalbard Integrated Arctic Earth Observing
System</a></p>
</li>
<li>
<p><a href="https://www.nordatanet.no">Norwegian Scientific Data Network</a></p>
</li>
<li>
<p><a href="https://nmdc.no">Norwegian Marine Data Centre</a></p>
</li>
<li>
<p><a href="https://cvl.eo.esa.int">ESA Cryosphere Virtual laboratory</a></p>
</li>
<li>
<p><a href="http://cryoclim.net">ESA/NOSA CryoClim</a></p>
</li>
<li>
<p><a href="https://osisaf.met.no">EUMETSAT Ocean and Sea Ice SAF</a></p>
</li>
<li>
<p><a href="https://eu-interact.org">EU H2020 project INTERACT</a></p>
</li>
<li>
<p><a href="https://applicate.eu">EU H2020 project APPLICATE</a></p>
</li>
<li>
<p><a href="http://www.access-eu.org">EU FP7 project ACCESS</a></p>
</li>
<li>
<p><a href="http://www.damocles-eu.org">EU FP 6 project DAMOCLES</a></p>
</li>
<li>
<p><a href="https://public.wmo.int/en/bulletin/international-polar-year-2007-2008">International
Polar Year</a></p>
</li>
</ul>
</div>
</li>
</ul>
</div>
<div class="paragraph">
<p>The purpose is to document datasets, not web services. Information in on
the web services for a datasets is provided through the data_access
element and accompanied by e.g. GetCapabilities documents.</p>
</div>
<div class="paragraph">
<p>Development of the specification have been supported through research
grants from the Research Council of Norway, Norwegian Space Agency,
European Space Agency, EUMETSAT, EU and ministries (BarentsWatch and
S-ENDA).</p>
</div>
</div>
<div class="sect2">
<h3 id="objectives"><a class="anchor" href="#objectives"></a>1.3. Objectives</h3>
<div class="olist arabic">
<ol class="arabic">
<li>
<p>To document data and products managed by MET Norway.</p>
</li>
<li>
<p>To facilitate metadata re-use between different projects and
services at MET Norway.</p>
</li>
<li>
<p>To be compatible with the GCMD DIF and ISO19115/ISO19139 metadata
standards as imposed by WMO and Norge Digitalt/INSPIRE.</p>
</li>
<li>
<p>To provide as lossless conversion between the different formats as
possible.</p>
</li>
</ol>
</div>
</div>
</div>
</div>
<div class="sect1">
<h2 id="metadata-elements"><a class="anchor" href="#metadata-elements"></a>2. Metadata elements</h2>
<div class="sectionbody">
<div class="sect2">
<h3 id="metadata_identifier"><a class="anchor" href="#metadata_identifier"></a>2.1. metadata_identifier</h3>
<table class="tableblock frame-all grid-all stretch">
<colgroup>
<col style="width: 20%;">
<col style="width: 80%;">
</colgroup>
<thead>
<tr>
<th class="tableblock halign-left valign-top">Element</th>
<th class="tableblock halign-left valign-top">/mmd/metadata_identifier</th>
</tr>
</thead>
<tbody>
<tr>
<td class="tableblock halign-left valign-top"><p class="tableblock">Required</p></td>
<td class="tableblock halign-left valign-top"><p class="tableblock">Yes</p></td>
</tr>
<tr>
<td class="tableblock halign-left valign-top"><p class="tableblock">Repetition allowed</p></td>
<td class="tableblock halign-left valign-top"><p class="tableblock">No</p></td>
</tr>
<tr>
<td class="tableblock halign-left valign-top"><p class="tableblock">Description</p></td>
<td class="tableblock halign-left valign-top"><div class="content"><div class="paragraph">
<p>Unique identifier for the dataset described by the metadata document.
This identifier is used to identify a dataset across different systems.</p>
</div>
<div class="paragraph">
<p>The MMD format does not make hard requirements on the format of the ids,
but to be compatible with DIF the following characters are not allowed:</p>
</div>
<div class="ulist">
<ul>
<li>
<p>Backward Slash '\'</p>
</li>
<li>
<p>Forward Slash '/'</p>
</li>
<li>
<p>Colon ':'</p>
</li>
<li>
<p>Whitespaces ' '</p>
</li>
</ul>
</div>
<div class="paragraph">
<p>The identifier used currently is UUID.</p>
</div></div></td>
</tr>
<tr>
<td class="tableblock halign-left valign-top"><p class="tableblock">Example XML</p></td>
<td class="tableblock halign-left valign-top"><div class="content"><div class="listingblock">
<div class="content">
<pre>&lt;metadata_identifier&gt;
    9663fc67-5687-4bf2-a274-f3826e41fdc8
&lt;/metadata_identifier&gt;</pre>
</div>
</div></div></td>
</tr>
<tr>
<td class="tableblock halign-left valign-top"><p class="tableblock">DIF equivalent</p></td>
<td class="tableblock halign-left valign-top"><p class="tableblock">/DIF/Entry_ID</p></td>
</tr>
<tr>
<td class="tableblock halign-left valign-top"><p class="tableblock">ISO equivalent</p></td>
<td class="tableblock halign-left valign-top"><p class="tableblock">/gmd:MD_Metadata/gmd:fileIdentifier/gco:CharacterString</p></td>
</tr>
<tr>
<td class="tableblock halign-left valign-top"><p class="tableblock">MM2 equivalent</p></td>
<td class="tableblock halign-left valign-top"><p class="tableblock">NA</p></td>
</tr>
</tbody>
</table>
</div>
<div class="sect2">
<h3 id="alternate_identifier"><a class="anchor" href="#alternate_identifier"></a>2.2. alternate_identifier</h3>
<table class="tableblock frame-all grid-all stretch">
<colgroup>
<col style="width: 20%;">
<col style="width: 80%;">
</colgroup>
<tbody>
<tr>
<td class="tableblock halign-left valign-top"><p class="tableblock">Element</p></td>
<td class="tableblock halign-left valign-top"><p class="tableblock">/mmd/alternate_identifier</p></td>
</tr>
<tr>
<td class="tableblock halign-left valign-top"><p class="tableblock">Attributes</p></td>
<td class="tableblock halign-left valign-top"><div class="content"><div class="dlist">
<dl>
<dt class="hdlist1">type</dt>
<dd>
<p>identification of the type of identifier used. Currently no
controlled vocabulary is defined, this should be added once better
knowledge of domains are known. Initially at least WMO Information
System (WIS) type identifiers should be supported. This field should <strong>not</strong>
be used for DOIs. these should go into <a href="#dataset_citation">Section 2.28</a>.</p>
</dd>
</dl>
</div></div></td>
</tr>
<tr>
<td class="tableblock halign-left valign-top"><p class="tableblock">Required</p></td>
<td class="tableblock halign-left valign-top"><p class="tableblock">No</p></td>
</tr>
<tr>
<td class="tableblock halign-left valign-top"><p class="tableblock">Repetition allowed</p></td>
<td class="tableblock halign-left valign-top"><p class="tableblock">Yes</p></td>
</tr>
<tr>
<td class="tableblock halign-left valign-top"><p class="tableblock">Description</p></td>
<td class="tableblock halign-left valign-top"><div class="content"><div class="paragraph">
<p>Alternative identifier for the dataset described by the metadata document.
This identifier is when datasets may have multiple identifiers, i.e.
identifiers depending on the framework data are shared through.</p>
</div></div></td>
</tr>
<tr>
<td class="tableblock halign-left valign-top"><p class="tableblock">Example XML</p></td>
<td class="tableblock halign-left valign-top"><div class="content"><div class="listingblock">
<div class="content">
<pre>&lt;alternate_identifier type="WIS"&gt;
    urn:x-wmo:md:int.wmo.wis::ca.gc.ec.msc-1.1.9.3
&lt;/alternate_identifier&gt;</pre>
</div>
</div></div></td>
</tr>
<tr>
<td class="tableblock halign-left valign-top"><p class="tableblock">DIF equivalent</p></td>
<td class="tableblock halign-left valign-top"><p class="tableblock">NA</p></td>
</tr>
<tr>
<td class="tableblock halign-left valign-top"><p class="tableblock">ISO equivalent</p></td>
<td class="tableblock halign-left valign-top"><p class="tableblock">NA</p></td>
</tr>
<tr>
<td class="tableblock halign-left valign-top"><p class="tableblock">MM2 equivalent</p></td>
<td class="tableblock halign-left valign-top"><p class="tableblock">NA</p></td>
</tr>
</tbody>
</table>
</div>
<div class="sect2">
<h3 id="last_metadata_update"><a class="anchor" href="#last_metadata_update"></a>2.3. last_metadata_update</h3>
<table class="tableblock frame-all grid-all stretch">
<colgroup>
<col style="width: 20%;">
<col style="width: 80%;">
</colgroup>
<thead>
<tr>
<th class="tableblock halign-left valign-top">Element</th>
<th class="tableblock halign-left valign-top">/mmd/last_metadata_update</th>
</tr>
</thead>
<tbody>
<tr>
<td class="tableblock halign-left valign-top"><p class="tableblock">Attributes</p></td>
<td class="tableblock halign-left valign-top"><p class="tableblock">None</p></td>
</tr>
<tr>
<td class="tableblock halign-left valign-top"><p class="tableblock">Required</p></td>
<td class="tableblock halign-left valign-top"><p class="tableblock">Yes</p></td>
</tr>
<tr>
<td class="tableblock halign-left valign-top"><p class="tableblock">Repetition Allowed</p></td>
<td class="tableblock halign-left valign-top"><p class="tableblock">No</p></td>
</tr>
<tr>
<td class="tableblock halign-left valign-top"><p class="tableblock">Description</p></td>
<td class="tableblock halign-left valign-top"><p class="tableblock">The last update of the metadata record including the
creation of the metadata record. This is not intended as full provenance
records, but and indication of what has happened to the information. Each
update require sub elements datetime, in iso8601 format, and type, note is optional. Type is
regulated by the following keywords: Created, Minor modification, Major
modification.</p></td>
</tr>
<tr>
<td class="tableblock halign-left valign-top"><p class="tableblock">Example XML:</p></td>
<td class="tableblock halign-left valign-top"><div class="content"><div class="listingblock">
<div class="content">
<pre>&lt;last_metadata_update&gt;
  &lt;update&gt;
    &lt;datetime&gt;2012-10-31T12:00:00Z&lt;/datetime&gt;
    &lt;type&gt;Created&lt;/type&gt;
    &lt;note&gt;&lt;/note&gt;
  &lt;/update&gt;
  &lt;update&gt;
    &lt;datetime&gt;2020-03-31T10:23:00Z&lt;/datetime&gt;
    &lt;type&gt;Major modification&lt;/type&gt;
    &lt;note&gt;Changed structure of the metadata element.&lt;/note&gt;
  &lt;/update&gt;
&lt;/last_metadata_update&gt;</pre>
</div>
</div></div></td>
</tr>
<tr>
<td class="tableblock halign-left valign-top"><p class="tableblock">DIF equivalent</p></td>
<td class="tableblock halign-left valign-top"><div class="content"><div class="paragraph">
<p>/DIF/Last_DIF_Revision_Date</p>
</div></div></td>
</tr>
<tr>
<td class="tableblock halign-left valign-top"><p class="tableblock">ISO equivalent</p></td>
<td class="tableblock halign-left valign-top"><div class="content"><div class="paragraph">
<p>/gmd:MD_Metadata/gmd:dateStamp</p>
</div>
<div class="paragraph">
<p>This mapping is somewhat uncertain since the element is described as:
“date that metadata was created.” But GeoNetwork automatically updates
on Save, so we take this to mean that it is last updated time for the
metadata.</p>
</div></div></td>
</tr>
<tr>
<td class="tableblock halign-left valign-top"><p class="tableblock">MM2 equivalent</p></td>
<td class="tableblock halign-left valign-top"><p class="tableblock">Fetched from the associated .xmd file:
/dataset@datestamp</p></td>
</tr>
</tbody>
</table>
</div>
<div class="sect2">
<h3 id="metadata_status"><a class="anchor" href="#metadata_status"></a>2.4. metadata_status</h3>
<table class="tableblock frame-all grid-all stretch">
<colgroup>
<col style="width: 20%;">
<col style="width: 80%;">
</colgroup>
<thead>
<tr>
<th class="tableblock halign-left valign-top">Element</th>
<th class="tableblock halign-left valign-top">/mmd/metadata_status</th>
</tr>
</thead>
<tbody>
<tr>
<td class="tableblock halign-left valign-top"><p class="tableblock">Attributes</p></td>
<td class="tableblock halign-left valign-top"><p class="tableblock">None</p></td>
</tr>
<tr>
<td class="tableblock halign-left valign-top"><p class="tableblock">Required</p></td>
<td class="tableblock halign-left valign-top"><p class="tableblock">Yes</p></td>
</tr>
<tr>
<td class="tableblock halign-left valign-top"><p class="tableblock">Repetition allowed</p></td>
<td class="tableblock halign-left valign-top"><p class="tableblock">No</p></td>
</tr>
<tr>
<td class="tableblock halign-left valign-top"><p class="tableblock">Description</p></td>
<td class="tableblock halign-left valign-top"><p class="tableblock">Status for the metadata record. This is configuration
metadata and should not be misinterpreted as
<a href="#dataset_production_status">Section 2.12</a>. The only purpose of this tag
is to determine whether the dataset should be indexed or not.</p></td>
</tr>
<tr>
<td class="tableblock halign-left valign-top"><p class="tableblock">Example XML</p></td>
<td class="tableblock halign-left valign-top"><div class="content"><div class="listingblock">
<div class="content">
<pre>&lt;metadata_status&gt;
Active
&lt;/metadata_status&gt;</pre>
</div>
</div></div></td>
</tr>
<tr>
<td class="tableblock halign-left valign-top"><p class="tableblock">DIF equivalent</p></td>
<td class="tableblock halign-left valign-top"><p class="tableblock">NA</p></td>
</tr>
<tr>
<td class="tableblock halign-left valign-top"><p class="tableblock">ISO equivalent</p></td>
<td class="tableblock halign-left valign-top"><p class="tableblock">NA</p></td>
</tr>
<tr>
<td class="tableblock halign-left valign-top"><p class="tableblock">MM2 equivalent</p></td>
<td class="tableblock halign-left valign-top"><p class="tableblock">This was not in MM2, but in the XMD-files.</p></td>
</tr>
</tbody>
</table>
</div>
<div class="sect2">
<h3 id="collection"><a class="anchor" href="#collection"></a>2.5. collection</h3>
<table class="tableblock frame-all grid-all stretch">
<colgroup>
<col style="width: 20%;">
<col style="width: 80%;">
</colgroup>
<thead>
<tr>
<th class="tableblock halign-left valign-top">Element</th>
<th class="tableblock halign-left valign-top">/mmd/collection</th>
</tr>
</thead>
<tbody>
<tr>
<td class="tableblock halign-left valign-top"><p class="tableblock">Attributes</p></td>
<td class="tableblock halign-left valign-top"><p class="tableblock">None</p></td>
</tr>
<tr>
<td class="tableblock halign-left valign-top"><p class="tableblock">Required</p></td>
<td class="tableblock halign-left valign-top"><p class="tableblock">Yes</p></td>
</tr>
<tr>
<td class="tableblock halign-left valign-top"><p class="tableblock">Repetition allowed</p></td>
<td class="tableblock halign-left valign-top"><p class="tableblock">Yes</p></td>
</tr>
<tr>
<td class="tableblock halign-left valign-top"><p class="tableblock">Description</p></td>
<td class="tableblock halign-left valign-top"><div class="content"><div class="paragraph">
<p>The purpose of this tag is the same as for the ownertag in XMD files. It
is used to identify which collection a dataset belong to. This is used
to identify sets when serving metadata through e.g. OAI-PMH or to
identify which data to present in e.g. a project specific portal when
all metadata records are in the same repository.</p>
</div>
<div class="paragraph">
<p>The keyword used to identify the collection should be short (e.g. NMDC,
NMAP, SIOS, &#8230;&#8203;). See <a href="#collection-keywords">Section 4.1</a> for details.</p>
</div></div></td>
</tr>
<tr>
<td class="tableblock halign-left valign-top"><p class="tableblock">Example XML</p></td>
<td class="tableblock halign-left valign-top"><div class="content"><div class="listingblock">
<div class="content">
<pre>&lt;collection&gt;
NMDC
&lt;/collection&gt;</pre>
</div>
</div></div></td>
</tr>
<tr>
<td class="tableblock halign-left valign-top"><p class="tableblock">DIF equivalent</p></td>
<td class="tableblock halign-left valign-top"><p class="tableblock">NA</p></td>
</tr>
<tr>
<td class="tableblock halign-left valign-top"><p class="tableblock">ISO equivalent</p></td>
<td class="tableblock halign-left valign-top"><p class="tableblock">NA</p></td>
</tr>
<tr>
<td class="tableblock halign-left valign-top"><p class="tableblock">MM2 equivalent</p></td>
<td class="tableblock halign-left valign-top"><p class="tableblock">ownertag (XMD)</p></td>
</tr>
</tbody>
</table>
</div>
<div class="sect2">
<h3 id="title"><a class="anchor" href="#title"></a>2.6. title</h3>
<table class="tableblock frame-all grid-all stretch">
<colgroup>
<col style="width: 20%;">
<col style="width: 80%;">
</colgroup>
<thead>
<tr>
<th class="tableblock halign-left valign-top">Element</th>
<th class="tableblock halign-left valign-top">/mmd/title</th>
</tr>
</thead>
<tbody>
<tr>
<td class="tableblock halign-left valign-top"><p class="tableblock">Attributes</p></td>
<td class="tableblock halign-left valign-top"><div class="content"><div class="ulist">
<ul>
<li>
<p>xml:lang ISO language code for the language that the title is in</p>
</li>
</ul>
</div></div></td>
</tr>
<tr>
<td class="tableblock halign-left valign-top"><p class="tableblock">Required</p></td>
<td class="tableblock halign-left valign-top"><p class="tableblock">Yes</p></td>
</tr>
<tr>
<td class="tableblock halign-left valign-top"><p class="tableblock">Repetition allowed</p></td>
<td class="tableblock halign-left valign-top"><p class="tableblock">Yes, but each repetition should have a different
language.</p></td>
</tr>
<tr>
<td class="tableblock halign-left valign-top"><p class="tableblock">Description</p></td>
<td class="tableblock halign-left valign-top"><div class="content"><div class="paragraph">
<p>The title of the dataset. The language in the title is specificed in the
xml:lang attribute.</p>
</div>
<div class="paragraph">
<p>To be compatible with DIF the title cannot be longer than 220
characters.</p>
</div></div></td>
</tr>
<tr>
<td class="tableblock halign-left valign-top"><p class="tableblock">Example XML</p></td>
<td class="tableblock halign-left valign-top"><div class="content"><div class="listingblock">
<div class="content">
<pre>&lt;title xml:lang=”en”&gt;
OSISAF Northern Hemisphere Ice edge
&lt;/title&gt;</pre>
</div>
</div></div></td>
</tr>
<tr>
<td class="tableblock halign-left valign-top"><p class="tableblock">DIF equivalent</p></td>
<td class="tableblock halign-left valign-top"><p class="tableblock">/Entry_Title</p></td>
</tr>
<tr>
<td class="tableblock halign-left valign-top"><p class="tableblock">ISO equivalent</p></td>
<td class="tableblock halign-left valign-top"><p class="tableblock">/gmd:MD_Metadata/
gmd:identificationInfo/gmd:MD_DataIdentification/gmd:citation/gmd:CI_Citation/gmd:title/gco:CharacterString</p></td>
</tr>
<tr>
<td class="tableblock halign-left valign-top"><p class="tableblock">MM2 equivalent</p></td>
<td class="tableblock halign-left valign-top"><p class="tableblock">/metadata@name='title'</p></td>
</tr>
</tbody>
</table>
</div>
<div class="sect2">
<h3 id="abstract"><a class="anchor" href="#abstract"></a>2.7. abstract</h3>
<table class="tableblock frame-all grid-all stretch">
<colgroup>
<col style="width: 20%;">
<col style="width: 80%;">
</colgroup>
<thead>
<tr>
<th class="tableblock halign-left valign-top">Element</th>
<th class="tableblock halign-left valign-top">/mmd/abstract</th>
</tr>
</thead>
<tbody>
<tr>
<td class="tableblock halign-left valign-top"><p class="tableblock">Attributes</p></td>
<td class="tableblock halign-left valign-top"><div class="content"><div class="ulist">
<ul>
<li>
<p>xml:lang ISO language code for the language that the abstract is in</p>
</li>
</ul>
</div></div></td>
</tr>
<tr>
<td class="tableblock halign-left valign-top"><p class="tableblock">Required</p></td>
<td class="tableblock halign-left valign-top"><p class="tableblock">Yes</p></td>
</tr>
<tr>
<td class="tableblock halign-left valign-top"><p class="tableblock">Repetition allowed</p></td>
<td class="tableblock halign-left valign-top"><p class="tableblock">Yes, but each repetition should have a different
language.</p></td>
</tr>
<tr>
<td class="tableblock halign-left valign-top"><p class="tableblock">Description</p></td>
<td class="tableblock halign-left valign-top"><div class="content"><div class="paragraph">
<p>The abstract should summarize and described the dataset.</p>
</div>
<div class="paragraph">
<p>The following guidelines for a good abstract follows (from DIF):</p>
</div>
<div class="ulist">
<ul>
<li>
<p>Capitalization should follow standard constructs. For readability, all capital letters or all lower case letters should not be used. Use the appropriate case where applicable.</p>
</li>
<li>
<p>Acronyms should be expanded to provide understanding.</p>
</li>
<li>
<p>Where applicable, the abstract should also include brief statements on the following information:</p>
</li>
<li>
<p>Data processing information (gridded, binned, swath, raw, algorithms used, necessary ancillary data sets).</p>
</li>
<li>
<p>Date available.</p>
</li>
<li>
<p>Data set organization (description of how data are organized within and by file).</p>
</li>
<li>
<p>Scientific methodology or analytical tools.</p>
</li>
<li>
<p>Time gaps in data set coverage.</p>
</li>
<li>
<p>Units and unit resolution.</p>
</li>
<li>
<p>Similarities and differences of these data to other closely-related data sets.</p>
</li>
<li>
<p>Other pertinent information.</p>
</li>
<li>
<p>Capitalization should follow standard constructs. For readability, all capital letters or all lower case letters should not be used. Use the appropriate case where applicable.</p>
</li>
<li>
<p>Acronyms should be expanded to provide understanding.</p>
</li>
<li>
<p>Where applicable, the abstract should also include brief statements on the following information:</p>
</li>
<li>
<p>Data processing information (gridded, binned, swath, raw, algorithms used, necessary ancillary data sets).</p>
</li>
<li>
<p>Date available.</p>
</li>
<li>
<p>Data set organization (description of how data are organized within and by file).</p>
</li>
<li>
<p>Scientific methodology or analytical tools.</p>
</li>
<li>
<p>Time gaps in data set coverage.</p>
</li>
<li>
<p>Units and unit resolution.</p>
</li>
<li>
<p>Similarities and differences of these data to other closely-related data sets.</p>
</li>
<li>
<p>Other pertinent information.</p>
</li>
</ul>
</div></div></td>
</tr>
<tr>
<td class="tableblock halign-left valign-top"><p class="tableblock">Example XML:</p></td>
<td class="tableblock halign-left valign-top"><div class="content"><div class="listingblock">
<div class="content">
<pre>&lt;abstract xml:lang="en"&gt;
The daily analysis of sea ice concentration are obtained from operation
satellite images of the polar regions. It is based on atmospherically
corrected signal and an optimal sea ice concentration algorithm. This
product is available for free from the EUMETSAT Ocean and Sea Ice
Satellite Application Facility (OSI SAF).
&lt;/abstract&gt;</pre>
</div>
</div></div></td>
</tr>
<tr>
<td class="tableblock halign-left valign-top"><p class="tableblock">DIF equivalent</p></td>
<td class="tableblock halign-left valign-top"><p class="tableblock">/Summary/Abstract</p></td>
</tr>
<tr>
<td class="tableblock halign-left valign-top"><p class="tableblock">ISO equivalent</p></td>
<td class="tableblock halign-left valign-top"><p class="tableblock">/gmd:MD_Metadata/
gmd:identificationInfo/gmd:MD_DataIdentification/gmd:abstract/gco:CharacterString</p></td>
</tr>
<tr>
<td class="tableblock halign-left valign-top"><p class="tableblock">MM2 equivalent</p></td>
<td class="tableblock halign-left valign-top"><p class="tableblock">/metadata@name='abstract'</p></td>
</tr>
</tbody>
</table>
</div>
<div class="sect2">
<h3 id="temporal_extent"><a class="anchor" href="#temporal_extent"></a>2.8. temporal_extent</h3>
<table class="tableblock frame-all grid-all stretch">
<colgroup>
<col style="width: 20%;">
<col style="width: 80%;">
</colgroup>
<thead>
<tr>
<th class="tableblock halign-left valign-top">Element</th>
<th class="tableblock halign-left valign-top">/mmd/temporal_extent</th>
</tr>
</thead>
<tbody>
<tr>
<td class="tableblock halign-left valign-top"><p class="tableblock">Attributes</p></td>
<td class="tableblock halign-left valign-top"><p class="tableblock">None</p></td>
</tr>
<tr>
<td class="tableblock halign-left valign-top"><p class="tableblock">Required</p></td>
<td class="tableblock halign-left valign-top"><p class="tableblock">Yes</p></td>
</tr>
<tr>
<td class="tableblock halign-left valign-top"><p class="tableblock">Repetition allowed</p></td>
<td class="tableblock halign-left valign-top"><p class="tableblock">Yes. Repetition is used when there are gaps in the
dataset.</p></td>
</tr>
<tr>
<td class="tableblock halign-left valign-top"><p class="tableblock">Description</p></td>
<td class="tableblock halign-left valign-top"><div class="content"><div class="paragraph">
<p>Defines the temporal extent or coverage of the dataset.
The extent is defined used two sub elements:</p>
</div>
<div class="ulist">
<ul>
<li>
<p>start_date: The start date and time, in iso8601 format, for data collection or model coverage.</p>
</li>
<li>
<p>end_date: The end date and time, in iso8601 format, for data collection or model coverage.</p>
</li>
<li>
<p>If the dataset is not complete, the end_date element can be left empty.</p>
</li>
</ul>
</div></div></td>
</tr>
<tr>
<td class="tableblock halign-left valign-top"><p class="tableblock">Example XML:</p></td>
<td class="tableblock halign-left valign-top"><div class="content"><div class="listingblock">
<div class="content">
<pre>&lt;temporal_extent&gt;
 &lt;start_date&gt;2012-01-01T12:00:00Z&lt;/start_date&gt;
 &lt;end_date&gt;2012-02-01T13:00:00Z&lt;/end_date&gt;
&lt;/temporal_extent&gt;</pre>
</div>
</div></div></td>
</tr>
<tr>
<td class="tableblock halign-left valign-top"><p class="tableblock">DIF equivalent</p></td>
<td class="tableblock halign-left valign-top"><p class="tableblock">/DIF/Temporal_Coverage</p></td>
</tr>
<tr>
<td class="tableblock halign-left valign-top"><p class="tableblock">ISO equivalent</p></td>
<td class="tableblock halign-left valign-top"><p class="tableblock">/gmd:MD_Metadata/
gmd:identificationInfo/gmd:MD_DataIdentification/gmd:extent/gmd:EX_Extent/gmd:temporalElement/gmd:EX_TemporalExtent/gmd:extent</p></td>
</tr>
<tr>
<td class="tableblock halign-left valign-top"><p class="tableblock">MM2 equivalent</p></td>
<td class="tableblock halign-left valign-top"><div class="content"><div class="paragraph">
<p>/metadata@name='datacollection_period_from'</p>
</div>
<div class="paragraph">
<p>and</p>
</div>
<div class="paragraph">
<p>/metadata@name='datacollection_period_to'</p>
</div></div></td>
</tr>
</tbody>
</table>
</div>
<div class="sect2">
<h3 id="geographic_extentrectangle"><a class="anchor" href="#geographic_extentrectangle"></a>2.9. geographic_extent/rectangle</h3>
<table class="tableblock frame-all grid-all stretch">
<colgroup>
<col style="width: 20%;">
<col style="width: 80%;">
</colgroup>
<thead>
<tr>
<th class="tableblock halign-left valign-top">Element</th>
<th class="tableblock halign-left valign-top">/mmd/geographic_extent/rectangle</th>
</tr>
</thead>
<tbody>
<tr>
<td class="tableblock halign-left valign-top"><p class="tableblock">Attributes</p></td>
<td class="tableblock halign-left valign-top"><p class="tableblock">srsName</p></td>
</tr>
<tr>
<td class="tableblock halign-left valign-top"><p class="tableblock">Required</p></td>
<td class="tableblock halign-left valign-top"><p class="tableblock">Yes</p></td>
</tr>
<tr>
<td class="tableblock halign-left valign-top"><p class="tableblock">Repetition allowed</p></td>
<td class="tableblock halign-left valign-top"><p class="tableblock">No</p></td>
</tr>
<tr>
<td class="tableblock halign-left valign-top"><p class="tableblock">Description</p></td>
<td class="tableblock halign-left valign-top"><div class="content"><div class="paragraph">
<p>The geographic extend of the datasets defined a rectangle
in lat/lon projection. The extent is defined using the following child
elements:</p>
</div>
<div class="ulist">
<ul>
<li>
<p>north: The northernmost point covered by the dataset.</p>
</li>
<li>
<p>south: The southernmost point covered by the dataset.</p>
</li>
<li>
<p>west: The westernmost point covered by the dataset.</p>
</li>
<li>
<p>east: The easternmost point covered by the dataset.</p>
</li>
</ul>
</div></div></td>
</tr>
<tr>
<td class="tableblock halign-left valign-top"><p class="tableblock">Example XML:</p></td>
<td class="tableblock halign-left valign-top"><div class="content"><div class="listingblock">
<div class="content">
<pre>&lt;rectangle srsName="EPSG:4326"&gt;
 &lt;north&gt;90&lt;/north&gt;
 &lt;south&gt;-90&lt;/south&gt;
 &lt;east&gt;180&lt;/east&gt;
 &lt;west&gt;-180&lt;/west&gt;
&lt;/rectangle&gt;</pre>
</div>
</div></div></td>
</tr>
<tr>
<td class="tableblock halign-left valign-top"><p class="tableblock">DIF equivalent</p></td>
<td class="tableblock halign-left valign-top"><p class="tableblock">/DIF/Spatial_Coverage</p></td>
</tr>
<tr>
<td class="tableblock halign-left valign-top"><p class="tableblock">ISO equivalent</p></td>
<td class="tableblock halign-left valign-top"><p class="tableblock">/gmd:MD_Metadata/gmd:identificationInfo/gmd:MD_DataIdentification/gmd:extent/gmd:EX_Extent/gmd:geographicElement/gmd:EX_GeographicBoundingBox</p></td>
</tr>
<tr>
<td class="tableblock halign-left valign-top"><p class="tableblock">MM2 equivalent</p></td>
<td class="tableblock halign-left valign-top"><div class="content"><div class="paragraph">
<p>/metadata@name='bounding_box'</p>
</div>
<div class="paragraph">
<p>For MM2 this is comma separated list so it needs to be split during
conversion.</p>
</div></div></td>
</tr>
</tbody>
</table>
</div>
<div class="sect2">
<h3 id="geographic_extentpolygon"><a class="anchor" href="#geographic_extentpolygon"></a>2.10. geographic_extent/polygon</h3>
<table class="tableblock frame-all grid-all stretch">
<colgroup>
<col style="width: 20%;">
<col style="width: 80%;">
</colgroup>
<thead>
<tr>
<th class="tableblock halign-left valign-top">Element</th>
<th class="tableblock halign-left valign-top">/mmd/geographic_extent/polygon</th>
</tr>
</thead>
<tbody>
<tr>
<td class="tableblock halign-left valign-top"><p class="tableblock">Attributes</p></td>
<td class="tableblock halign-left valign-top"><p class="tableblock">None</p></td>
</tr>
<tr>
<td class="tableblock halign-left valign-top"><p class="tableblock">Required</p></td>
<td class="tableblock halign-left valign-top"><p class="tableblock">No</p></td>
</tr>
<tr>
<td class="tableblock halign-left valign-top"><p class="tableblock">Repetition allowed</p></td>
<td class="tableblock halign-left valign-top"><p class="tableblock">No</p></td>
</tr>
<tr>
<td class="tableblock halign-left valign-top"><p class="tableblock">Description</p></td>
<td class="tableblock halign-left valign-top"><div class="content"><div class="paragraph">
<p>Geographic extent of the dataset described as a GML polygon.</p>
</div>
<div class="paragraph">
<p>The projection of the coordinates can be specified in compliance with
GML, but for maximum compatibility with internal systems all coordinates
should be given in EPSG:4326.</p>
</div></div></td>
</tr>
<tr>
<td class="tableblock halign-left valign-top"><p class="tableblock">Example XML:</p></td>
<td class="tableblock halign-left valign-top"><div class="content"><div class="listingblock">
<div class="content">
<pre>&lt;polygon&gt;
 &lt;gml:Polygon id="polygon" srsName="EPSG:4326"&gt;
 &lt;gml:exterior&gt;
 &lt;gml:LinearRing&gt;
 &lt;gml:pos&gt;
 -180 -90
 &lt;/gml:pos&gt;
 &lt;gml:pos&gt;
 180 -90
 &lt;/gml:pos&gt;
 &lt;gml:pos&gt;
 180 90
 &lt;/gml:pos&gt;
 &lt;gml:pos&gt;
 -180 90
 &lt;/gml:pos&gt;
 &lt;gml:pos&gt;
 -180 -90
 &lt;/gml:pos&gt;
 &lt;/gml:LinearRing&gt;
 &lt;/gml:exterior&gt;
 &lt;/gml:Polygon&gt;
 &lt;/polygon&gt;</pre>
</div>
</div></div></td>
</tr>
<tr>
<td class="tableblock halign-left valign-top"><p class="tableblock">DIF equivalent</p></td>
<td class="tableblock halign-left valign-top"><p class="tableblock">NA</p></td>
</tr>
<tr>
<td class="tableblock halign-left valign-top"><p class="tableblock">ISO equivalent</p></td>
<td class="tableblock halign-left valign-top"><p class="tableblock">/gmd:MD_Metadata/
gmd:identificationInfo/gmd:MD_DataIdentification/gmd:extent/gmd:EX_Extent/gmd:geographicElement/gmd:EX_BoundingPolygon/gmd:polygon/</p></td>
</tr>
<tr>
<td class="tableblock halign-left valign-top"><p class="tableblock">MM2 equivalent</p></td>
<td class="tableblock halign-left valign-top"><p class="tableblock">A similar field is found in the associated .xmd file
under datasetRegion/lonLatPoints but these points are too many for
efficient metadata handling and cannot be used directly.</p></td>
</tr>
</tbody>
</table>
</div>
<div class="sect2">
<h3 id="location"><a class="anchor" href="#location"></a>2.11. location</h3>
<table class="tableblock frame-all grid-all stretch">
<colgroup>
<col style="width: 20%;">
<col style="width: 80%;">
</colgroup>
<thead>
<tr>
<th class="tableblock halign-left valign-top">Element</th>
<th class="tableblock halign-left valign-top">/mmd/location</th>
</tr>
</thead>
<tbody>
<tr>
<td class="tableblock halign-left valign-top"><p class="tableblock">Attributes</p></td>
<td class="tableblock halign-left valign-top"><p class="tableblock">None</p></td>
</tr>
<tr>
<td class="tableblock halign-left valign-top"><p class="tableblock">Required</p></td>
<td class="tableblock halign-left valign-top"><p class="tableblock">No</p></td>
</tr>
<tr>
<td class="tableblock halign-left valign-top"><p class="tableblock">Repetition allowed</p></td>
<td class="tableblock halign-left valign-top"><p class="tableblock">No</p></td>
</tr>
<tr>
<td class="tableblock halign-left valign-top"><p class="tableblock">Description</p></td>
<td class="tableblock halign-left valign-top"><div class="content"><div class="paragraph">
<p>A textual identification of the area covered by the dataset.</p>
</div>
<div class="paragraph">
<p>Describes the name of a place on Earth, a location within the Earth, a
vertical location, or a location outside of Earth. The &lt;location&gt;<strong>*
</strong>*keywords are a 5-level hierarchy of controlled keywords. This element
follows the same format as DIF, but also allows other vocabularies as
long as they have the same format the DIF vocabulary.</p>
</div>
<div class="paragraph">
<p>location_vocabulary: The name of the vocabulary that is used for
locations. This element exists to allow different vocabularies to be
used if the vocabulary provided by GCMD is not sufficient</p>
</div>
<div class="paragraph">
<p>location_reference: URL to the authoritative source, preferably in
SKOS/RDF.</p>
</div>
<div class="ulist">
<ul>
<li>
<p>location_category: The main category of the location name.</p>
</li>
<li>
<p>location_type: The main type within a specific location category</p>
</li>
<li>
<p>location_subregion1: Subregion1 keyword</p>
</li>
<li>
<p>location_subregion2: Subregion2 keyword</p>
</li>
<li>
<p>location_subregion3: Subregion3 keyword</p>
</li>
<li>
<p>detailed_location: Free text describing the location further</p>
</li>
</ul>
</div>
<div class="paragraph">
<p>Vocabularies used should have a well defined description of the area
names, including geographical boundaries (e.g. like SeaDataNet and ICES
have).</p>
</div></div></td>
</tr>
<tr>
<td class="tableblock halign-left valign-top"><p class="tableblock">Example XML:</p></td>
<td class="tableblock halign-left valign-top"><div class="content"><div class="listingblock">
<div class="content">
<pre>&lt;location&gt;
 &lt;location_vocabulary&gt;gcmd&lt;/location_vocabulary&gt;
 &lt;location_category&gt;CONTINENT&lt;/location_category&gt;
 &lt;location_type&gt;NORTH AMERICA&lt;/location_type&gt;
&lt;location_subregion1&gt;UNITED STATES OF AMERICA&lt;/location_subregion1&gt;
 &lt;location_subregion2&gt;MARYLAND&lt;/location_subregion2&gt;
 &lt;location_subregion3&gt;BALTIMORE&lt;/location_subregion3&gt;
 &lt;detailed_location&gt;Middle River&lt;/detailed_location&gt;
&lt;/location&gt;</pre>
</div>
</div></div></td>
</tr>
<tr>
<td class="tableblock halign-left valign-top"><p class="tableblock">DIF equivalent</p></td>
<td class="tableblock halign-left valign-top"><p class="tableblock">/Location</p></td>
</tr>
<tr>
<td class="tableblock halign-left valign-top"><p class="tableblock">ISO equivalent</p></td>
<td class="tableblock halign-left valign-top"><p class="tableblock">NA</p></td>
</tr>
<tr>
<td class="tableblock halign-left valign-top"><p class="tableblock">MM2 equivalent</p></td>
<td class="tableblock halign-left valign-top"><p class="tableblock">There is no good mapping to MM2 even though the element
/metadata@name='area' is somewhat similar.</p></td>
</tr>
</tbody>
</table>
</div>
<div class="sect2">
<h3 id="dataset_production_status"><a class="anchor" href="#dataset_production_status"></a>2.12. dataset_production_status</h3>
<table class="tableblock frame-all grid-all stretch">
<colgroup>
<col style="width: 20%;">
<col style="width: 80%;">
</colgroup>
<thead>
<tr>
<th class="tableblock halign-left valign-top">Element</th>
<th class="tableblock halign-left valign-top">/mmd/dataset_production_status</th>
</tr>
</thead>
<tbody>
<tr>
<td class="tableblock halign-left valign-top"><p class="tableblock">Attributes</p></td>
<td class="tableblock halign-left valign-top"><p class="tableblock">None</p></td>
</tr>
<tr>
<td class="tableblock halign-left valign-top"><p class="tableblock">Required</p></td>
<td class="tableblock halign-left valign-top"><p class="tableblock">Yes</p></td>
</tr>
<tr>
<td class="tableblock halign-left valign-top"><p class="tableblock">Repetition allowed</p></td>
<td class="tableblock halign-left valign-top"><p class="tableblock">No</p></td>
</tr>
<tr>
<td class="tableblock halign-left valign-top"><p class="tableblock">Description</p></td>
<td class="tableblock halign-left valign-top"><p class="tableblock">Production status for the dataset using a controlled
vocabulary. The valid keywords are listed in
<a href="#dataset-production-status-types">Section 4.2</a>. If set as “In Work”, remember that end_date
in <a href="#temporal_extent">Section 2.8</a> can (should) be empty.</p></td>
</tr>
<tr>
<td class="tableblock halign-left valign-top"><p class="tableblock">Example XML</p></td>
<td class="tableblock halign-left valign-top"><div class="content"><div class="listingblock">
<div class="content">
<pre>&lt;dataset_production_status&gt;
    In Work
&lt;/dataset_production_status&gt;</pre>
</div>
</div></div></td>
</tr>
<tr>
<td class="tableblock halign-left valign-top"><p class="tableblock">DIF equivalent</p></td>
<td class="tableblock halign-left valign-top"><div class="content"><div class="paragraph">
<p>/DIF/Data_Set_Progress</p>
</div>
<div class="paragraph">
<p>The defined statuses are the same as in DIF so no mapping is required.</p>
</div></div></td>
</tr>
<tr>
<td class="tableblock halign-left valign-top"><p class="tableblock">ISO equivalent</p></td>
<td class="tableblock halign-left valign-top"><p class="tableblock">/gmd:MD_Metadata/gmd:status</p></td>
</tr>
<tr>
<td class="tableblock halign-left valign-top"><p class="tableblock">MM2 equivalent</p></td>
<td class="tableblock halign-left valign-top"><p class="tableblock">NA</p></td>
</tr>
</tbody>
</table>
</div>
<div class="sect2">
<h3 id="dataset_language"><a class="anchor" href="#dataset_language"></a>2.13. dataset_language</h3>
<table class="tableblock frame-all grid-all stretch">
<colgroup>
<col style="width: 20%;">
<col style="width: 80%;">
</colgroup>
<thead>
<tr>
<th class="tableblock halign-left valign-top">Element</th>
<th class="tableblock halign-left valign-top">/mmd/dataset_language</th>
</tr>
</thead>
<tbody>
<tr>
<td class="tableblock halign-left valign-top"><p class="tableblock">Attributes</p></td>
<td class="tableblock halign-left valign-top"><p class="tableblock">None</p></td>
</tr>
<tr>
<td class="tableblock halign-left valign-top"><p class="tableblock">Required</p></td>
<td class="tableblock halign-left valign-top"><p class="tableblock">No</p></td>
</tr>
<tr>
<td class="tableblock halign-left valign-top"><p class="tableblock">Repetition allowed</p></td>
<td class="tableblock halign-left valign-top"><p class="tableblock">No</p></td>
</tr>
<tr>
<td class="tableblock halign-left valign-top"><p class="tableblock">Description</p></td>
<td class="tableblock halign-left valign-top"><p class="tableblock">The language used in production, storage etc. of the
dataset. The default for all datasets is English.</p></td>
</tr>
<tr>
<td class="tableblock halign-left valign-top"><p class="tableblock">Example XML:</p></td>
<td class="tableblock halign-left valign-top"><div class="content"><div class="listingblock">
<div class="content">
<pre>&lt;dataset_language&gt;
    en
&lt;/dataset_language&gt;</pre>
</div>
</div></div></td>
</tr>
<tr>
<td class="tableblock halign-left valign-top"><p class="tableblock">DIF equivalent</p></td>
<td class="tableblock halign-left valign-top"><p class="tableblock">/DIF/Data_Set_Language</p></td>
</tr>
<tr>
<td class="tableblock halign-left valign-top"><p class="tableblock">ISO equivalent</p></td>
<td class="tableblock halign-left valign-top"><p class="tableblock">/gmd:MD_Metadata
/gmd:identificationInfo/gmd:MD_DataIdentification/gmd:language/gmd:LanguageCode</p></td>
</tr>
<tr>
<td class="tableblock halign-left valign-top"><p class="tableblock">MM2 equivalent</p></td>
<td class="tableblock halign-left valign-top"><p class="tableblock">NA</p></td>
</tr>
</tbody>
</table>
</div>
<div class="sect2">
<h3 id="operational_status"><a class="anchor" href="#operational_status"></a>2.14. operational_status</h3>
<table class="tableblock frame-all grid-all stretch">
<colgroup>
<col style="width: 20%;">
<col style="width: 80%;">
</colgroup>
<thead>
<tr>
<th class="tableblock halign-left valign-top">Element</th>
<th class="tableblock halign-left valign-top">/mmd/operational_status</th>
</tr>
</thead>
<tbody>
<tr>
<td class="tableblock halign-left valign-top"><p class="tableblock">Attributes</p></td>
<td class="tableblock halign-left valign-top"><p class="tableblock">None</p></td>
</tr>
<tr>
<td class="tableblock halign-left valign-top"><p class="tableblock">Required</p></td>
<td class="tableblock halign-left valign-top"><p class="tableblock">No</p></td>
</tr>
<tr>
<td class="tableblock halign-left valign-top"><p class="tableblock">Repetition allowed</p></td>
<td class="tableblock halign-left valign-top"><p class="tableblock">No</p></td>
</tr>
<tr>
<td class="tableblock halign-left valign-top"><p class="tableblock">Description</p></td>
<td class="tableblock halign-left valign-top"><p class="tableblock">The current operational status of the product. Valid
keywords are listed in <a href="#operational-status">Section 4.5</a>.</p></td>
</tr>
<tr>
<td class="tableblock halign-left valign-top"><p class="tableblock">Example XML:</p></td>
<td class="tableblock halign-left valign-top"><div class="content"><div class="listingblock">
<div class="content">
<pre>&lt;operational_status&gt;
    Pre-Operational
&lt;/operational_status&gt;</pre>
</div>
</div></div></td>
</tr>
<tr>
<td class="tableblock halign-left valign-top"><p class="tableblock">DIF equivalent</p></td>
<td class="tableblock halign-left valign-top"><p class="tableblock">NA</p></td>
</tr>
<tr>
<td class="tableblock halign-left valign-top"><p class="tableblock">ISO equivalent</p></td>
<td class="tableblock halign-left valign-top"><p class="tableblock">NA</p></td>
</tr>
<tr>
<td class="tableblock halign-left valign-top"><p class="tableblock">MM2 equivalent</p></td>
<td class="tableblock halign-left valign-top"><p class="tableblock">operational_status</p></td>
</tr>
</tbody>
</table>
</div>
<div class="sect2">
<h3 id="access_constraint"><a class="anchor" href="#access_constraint"></a>2.15. access_constraint</h3>
<table class="tableblock frame-all grid-all stretch">
<colgroup>
<col style="width: 20%;">
<col style="width: 80%;">
</colgroup>
<thead>
<tr>
<th class="tableblock halign-left valign-top">Element</th>
<th class="tableblock halign-left valign-top">/mmd/access_constraint</th>
</tr>
</thead>
<tbody>
<tr>
<td class="tableblock halign-left valign-top"><p class="tableblock">Attributes</p></td>
<td class="tableblock halign-left valign-top"><p class="tableblock">None</p></td>
</tr>
<tr>
<td class="tableblock halign-left valign-top"><p class="tableblock">Required</p></td>
<td class="tableblock halign-left valign-top"><p class="tableblock">No</p></td>
</tr>
<tr>
<td class="tableblock halign-left valign-top"><p class="tableblock">Repetition allowed</p></td>
<td class="tableblock halign-left valign-top"><p class="tableblock">No</p></td>
</tr>
<tr>
<td class="tableblock halign-left valign-top"><p class="tableblock">Description</p></td>
<td class="tableblock halign-left valign-top"><div class="content"><div class="paragraph">
<p>Limitations on the access to the dataset.</p>
</div>
<div class="paragraph">
<p>See <a href="#access-constraints">Section 4.6</a> for a list of valid values.</p>
</div></div></td>
</tr>
<tr>
<td class="tableblock halign-left valign-top"><p class="tableblock">Example XML:</p></td>
<td class="tableblock halign-left valign-top"><div class="content"><div class="listingblock">
<div class="content">
<pre>&lt;access_constraint&gt;Open&lt;/access_constraint&gt;</pre>
</div>
</div></div></td>
</tr>
<tr>
<td class="tableblock halign-left valign-top"><p class="tableblock">DIF equivalent</p></td>
<td class="tableblock halign-left valign-top"><p class="tableblock">/DIF/Access_Constraints</p></td>
</tr>
<tr>
<td class="tableblock halign-left valign-top"><p class="tableblock">ISO equivalent</p></td>
<td class="tableblock halign-left valign-top"><div class="content"><div class="paragraph">
<p>/gmd:MD_Metadata
/gmd:identificationInfo/gmd:MD_DataIdentification/gmd:resourceConstraints/gmd:MD_LegalConstraints/gmd:accessConstraints/gmd:MD_RestrictionCode
= 'otherConstraints'</p>
</div>
<div class="paragraph">
<p>and</p>
</div>
<div class="paragraph">
<p>/gmd:MD_Metadata
/gmd:identificationInfo/gmd:MD_DataIdentification/gmd:resourceConstraints/gmd:MD_LegalConstraints/gmd:otherConstraints/gco:CharacterString</p>
</div></div></td>
</tr>
<tr>
<td class="tableblock halign-left valign-top"><p class="tableblock">MM2 equivalent</p></td>
<td class="tableblock halign-left valign-top"><p class="tableblock">/metadata@name='distribution_statement'</p></td>
</tr>
</tbody>
</table>
</div>
<div class="sect2">
<h3 id="use_constraint"><a class="anchor" href="#use_constraint"></a>2.16. use_constraint</h3>
<table class="tableblock frame-all grid-all stretch">
<colgroup>
<col style="width: 20%;">
<col style="width: 80%;">
</colgroup>
<thead>
<tr>
<th class="tableblock halign-left valign-top">Element</th>
<th class="tableblock halign-left valign-top">/mmd/use_constraint</th>
</tr>
</thead>
<tbody>
<tr>
<td class="tableblock halign-left valign-top"><p class="tableblock">Attributes</p></td>
<td class="tableblock halign-left valign-top"><p class="tableblock">None</p></td>
</tr>
<tr>
<td class="tableblock halign-left valign-top"><p class="tableblock">Required</p></td>
<td class="tableblock halign-left valign-top"><p class="tableblock">No</p></td>
</tr>
<tr>
<td class="tableblock halign-left valign-top"><p class="tableblock">Repetition allowed</p></td>
<td class="tableblock halign-left valign-top"><p class="tableblock">No</p></td>
</tr>
<tr>
<td class="tableblock halign-left valign-top"><p class="tableblock">Description</p></td>
<td class="tableblock halign-left valign-top"><div class="content"><div class="paragraph">
<p>Restrictions on the use of the dataset. The use_constraint has the following sub elements:</p>
</div>
<div class="ulist">
<ul>
<li>
<p>identifier: referring to the spdx licenseId.</p>
</li>
<li>
<p>resource: the url to the referred license.</p>
</li>
</ul>
</div>
<div class="paragraph">
<p>See <a href="#use-constraints">Section 4.7</a> for a list of valid values.</p>
</div></div></td>
</tr>
<tr>
<td class="tableblock halign-left valign-top"><p class="tableblock">Example XML:</p></td>
<td class="tableblock halign-left valign-top"><div class="content"><div class="listingblock">
<div class="content">
<pre>&lt;use_constraint&gt;
   &lt;identifier&gt;CC-BY-4.0&lt;/identifier&gt;
   &lt;resource&gt;http://spdx.org/licenses/CC-BY-4.0&lt;/resource&gt;
&lt;/use_constraint&gt;</pre>
</div>
</div></div></td>
</tr>
<tr>
<td class="tableblock halign-left valign-top"><p class="tableblock">DIF equivalent</p></td>
<td class="tableblock halign-left valign-top"><p class="tableblock">/DIF/Use_Constraints</p></td>
</tr>
<tr>
<td class="tableblock halign-left valign-top"><p class="tableblock">ISO equivalent</p></td>
<td class="tableblock halign-left valign-top"><p class="tableblock">/gmd:MD_Metadata
/gmd:identificationInfo/gmd:MD_DataIdentification/gmd:resourceConstraints/gmd:MD_LegalConstraints/gmd:useLimitation/gco:CharacterString</p></td>
</tr>
<tr>
<td class="tableblock halign-left valign-top"><p class="tableblock">MM2 equivalent</p></td>
<td class="tableblock halign-left valign-top"><p class="tableblock">NA</p></td>
</tr>
</tbody>
</table>
</div>
<div class="sect2">
<h3 id="personnel"><a class="anchor" href="#personnel"></a>2.17. personnel</h3>
<table class="tableblock frame-all grid-all stretch">
<colgroup>
<col style="width: 20%;">
<col style="width: 80%;">
</colgroup>
<thead>
<tr>
<th class="tableblock halign-left valign-top">Element</th>
<th class="tableblock halign-left valign-top">/mmd/personnel</th>
</tr>
</thead>
<tbody>
<tr>
<td class="tableblock halign-left valign-top"><p class="tableblock">Attributes</p></td>
<td class="tableblock halign-left valign-top"><p class="tableblock">None</p></td>
</tr>
<tr>
<td class="tableblock halign-left valign-top"><p class="tableblock">Required</p></td>
<td class="tableblock halign-left valign-top"><p class="tableblock">Yes (see details on roles below)</p></td>
</tr>
<tr>
<td class="tableblock halign-left valign-top"><p class="tableblock">Repetition allowed</p></td>
<td class="tableblock halign-left valign-top"><p class="tableblock">Yes</p></td>
</tr>
<tr>
<td class="tableblock halign-left valign-top"><p class="tableblock">Description</p></td>
<td class="tableblock halign-left valign-top"><div class="content"><div class="paragraph">
<p>Relevant contact persons for the dataset. All datasets must have at least
one entry of personnel specifying the Principal Investigator (role
Investigator). The contact has the following
sub elements</p>
</div>
<div class="ulist">
<ul>
<li>
<p>role: The role the person has related to this dataset. The value must * come from <a href="#contact-roles">Contact roles</a>.</p>
</li>
<li>
<p>name: The full name of the contact.</p>
</li>
<li>
<p>email: The email address to the contact.</p>
</li>
<li>
<p>phone: The phone number to the contact. The number should include land codes.</p>
</li>
<li>
<p>fax: The fax number where the contact can receive faxes.</p>
</li>
<li>
<p>organisation: The name of the organisation where the person is employed.</p>
</li>
<li>
<p>contact_address contain the address information of the person. It consists of:</p>
</li>
<li>
<p>address is the organization name, department, mail stop, street address, etc. of the person.</p>
</li>
<li>
<p>city: is the city or town of the person.</p>
</li>
<li>
<p>province_or_state: is the province, region or state.</p>
</li>
<li>
<p>postal_code: is the postal code of the person.</p>
</li>
<li>
<p>country: is the country of the person.</p>
</li>
</ul>
</div>
<div class="paragraph">
<p>Only role, name and email are mandatory.</p>
</div></div></td>
</tr>
<tr>
<td class="tableblock halign-left valign-top"><p class="tableblock">Example XML:</p></td>
<td class="tableblock halign-left valign-top"><div class="content"><div class="listingblock">
<div class="content">
<pre>&lt;personnel&gt;
     &lt;role&gt;Technical contact&lt;/role&gt;
     &lt;name&gt;Ole Dole&lt;/name&gt;
     &lt;email&gt;ole.dole@example.com&lt;/email&gt;
     &lt;phone&gt;004711111111&lt;/phone&gt;
     &lt;fax/&gt;
     &lt;contact_address&gt;
     &lt;address&gt;Meteorologisk institutt, Henrik Mohnsplass 1&lt;/address&gt;
     &lt;city&gt;Oslo&lt;/city&gt;
     &lt;province_or_state&gt;Oslo&lt;/province_or_state&gt;
     &lt;postal_code&gt;0000&lt;/postal_code&gt;
     &lt;country&gt;Norway&lt;/country&gt;
     &lt;/contact_address&gt;
&lt;personnel&gt;</pre>
</div>
</div></div></td>
</tr>
<tr>
<td class="tableblock halign-left valign-top"><p class="tableblock">DIF equivalent</p></td>
<td class="tableblock halign-left valign-top"><div class="content"><div class="paragraph">
<p>/Personnel</p>
</div>
<div class="paragraph">
<p>There is a slight mismatch with DIF since DIF has first name, middle
name and last name as separate elements. In export to DIF the name
element is exported to &lt;Last_Name&gt; since this element is required.</p>
</div></div></td>
</tr>
<tr>
<td class="tableblock halign-left valign-top"><p class="tableblock">ISO equivalent</p></td>
<td class="tableblock halign-left valign-top"><div class="content"><div class="paragraph">
<p>For the personell with the role “Metadata author” we place it in</p>
</div>
<div class="paragraph">
<p>/gmd:MD_Metadata/gmd:contact/gmd:CI_ResponsibleParty</p>
</div>
<div class="paragraph">
<p>since the ISO standard states that the this element should be “party
responsible for the metadata information”</p>
</div>
<div class="paragraph">
<p>For the other contacts we place them in</p>
</div>
<div class="paragraph">
<p>/gmd:MD_Metadata
/gmd:identificationInfo/gmd:MD_DataIdentification/gmd:pointOfContact</p>
</div></div></td>
</tr>
<tr>
<td class="tableblock halign-left valign-top"><p class="tableblock">MM2 equivalent</p></td>
<td class="tableblock halign-left valign-top"><p class="tableblock"><a href="../../../../metadata@name">/</a><a href="../../../../metadata@name">metadata@name</a>='PI_name',
only partly mapped.</p></td>
</tr>
</tbody>
</table>
</div>
<div class="sect2">
<h3 id="data_center"><a class="anchor" href="#data_center"></a>2.18. data_center</h3>
<table class="tableblock frame-all grid-all stretch">
<colgroup>
<col style="width: 20%;">
<col style="width: 80%;">
</colgroup>
<thead>
<tr>
<th class="tableblock halign-left valign-top">Element</th>
<th class="tableblock halign-left valign-top">/mmd/data_center</th>
</tr>
</thead>
<tbody>
<tr>
<td class="tableblock halign-left valign-top"><p class="tableblock">Attributes</p></td>
<td class="tableblock halign-left valign-top"><p class="tableblock">None</p></td>
</tr>
<tr>
<td class="tableblock halign-left valign-top"><p class="tableblock">Required</p></td>
<td class="tableblock halign-left valign-top"><p class="tableblock">No</p></td>
</tr>
<tr>
<td class="tableblock halign-left valign-top"><p class="tableblock">Repetition allowed</p></td>
<td class="tableblock halign-left valign-top"><p class="tableblock">Yes</p></td>
</tr>
<tr>
<td class="tableblock halign-left valign-top"><p class="tableblock">Description</p></td>
<td class="tableblock halign-left valign-top"><div class="content"><div class="paragraph">
<p>Description about the datacenter responsible for the distribution of the
dataset. The element has the following child elements:</p>
</div>
<div class="ulist">
<ul>
<li>
<p>data_center_name: The name of the data center split into two child elements; short_name and long_name.</p>
</li>
<li>
<p>data_center_url: URL to the data center&#8217;s main website.</p>
</li>
</ul>
</div>
<div class="paragraph">
<p>Information on the data centre contact person for a data centre is conveyed through the element <a href="#personnel">Section 2.17</a>. See <a href="#personnel">Section 2.17</a> for more information. The role of a data center contact must be “Data center contact”.</p>
</div>
<div class="paragraph">
<p>If an id is assigned to the dataset by the data center, it can be included as <a href="#alternate_identifier">Section 2.2</a>.</p>
</div></div></td>
</tr>
<tr>
<td class="tableblock halign-left valign-top"><p class="tableblock">Example XML</p></td>
<td class="tableblock halign-left valign-top"><div class="content"><div class="listingblock">
<div class="content">
<pre>&lt;data_center&gt;
     &lt;data_center_name&gt;
         &lt;short_name&gt;METNO&lt;/short_name&gt;
         &lt;long_name&gt;
         Norwegian Meteorological Institute
         &lt;/long_name&gt;
     &lt;/data_center_name&gt;
     &lt;data_center_url&gt;http://met.no&lt;/data_center_url&gt;
&lt;/data_center&gt;</pre>
</div>
</div></div></td>
</tr>
<tr>
<td class="tableblock halign-left valign-top"><p class="tableblock">DIF equivalent</p></td>
<td class="tableblock halign-left valign-top"><p class="tableblock">/DIF/Data_Center</p></td>
</tr>
<tr>
<td class="tableblock halign-left valign-top"><p class="tableblock">ISO equivalent</p></td>
<td class="tableblock halign-left valign-top"><p class="tableblock">/gmd:MD_Metadata
/gmd:distributionInfo/gmd:MD_Distribution/gmd:distributor/gmd:MD_Distributor/gmd:distributorContact/gmd:CI_ResponsibleParty</p></td>
</tr>
<tr>
<td class="tableblock halign-left valign-top"><p class="tableblock">MM2 equivalent</p></td>
<td class="tableblock halign-left valign-top"><p class="tableblock">NA</p></td>
</tr>
</tbody>
</table>
</div>
<div class="sect2">
<h3 id="data_access"><a class="anchor" href="#data_access"></a>2.19. data_access</h3>
<table class="tableblock frame-all grid-all stretch">
<colgroup>
<col style="width: 20%;">
<col style="width: 80%;">
</colgroup>
<thead>
<tr>
<th class="tableblock halign-left valign-top">Element</th>
<th class="tableblock halign-left valign-top">/mmd/data_access</th>
</tr>
</thead>
<tbody>
<tr>
<td class="tableblock halign-left valign-top"><p class="tableblock">Attributes</p></td>
<td class="tableblock halign-left valign-top"><p class="tableblock">None</p></td>
</tr>
<tr>
<td class="tableblock halign-left valign-top"><p class="tableblock">Required</p></td>
<td class="tableblock halign-left valign-top"><p class="tableblock">No</p></td>
</tr>
<tr>
<td class="tableblock halign-left valign-top"><p class="tableblock">Repetition allowed</p></td>
<td class="tableblock halign-left valign-top"><p class="tableblock">Yes</p></td>
</tr>
<tr>
<td class="tableblock halign-left valign-top"><p class="tableblock">Description</p></td>
<td class="tableblock halign-left valign-top"><div class="content"><div class="paragraph">
<p>Description of how to access the data in the dataset. This
element has the following child elements:</p>
</div>
<div class="ulist">
<ul>
<li>
<p>type: Description of the type of data access. Data Access Types</p>
</li>
<li>
<p>name: The name of the data access mechanism.</p>
<div class="ulist">
<ul>
<li>
<p>description: A short description of the data access type and purpose (if necessary).</p>
</li>
</ul>
</div>
</li>
<li>
<p>resource: The URL used to access the data. E.g. for WMS this should point at the GetCapabilities document.</p>
</li>
<li>
<p>wms_layers: WMS servers behave very different. Some servers has huge GetCapabilities documents with several thousand entries. The purpose of this element is to predefine a number of WMS layers. If the user requests visualisation, the first WMS layer in the list will be presented first.</p>
</li>
</ul>
</div></div></td>
</tr>
<tr>
<td class="tableblock halign-left valign-top"><p class="tableblock">Example XML:</p></td>
<td class="tableblock halign-left valign-top"><div class="content"><div class="listingblock">
<div class="content">
<pre>&lt;data_access&gt;
     &lt;type&gt;OGC WMS&lt;/type&gt;
     &lt;resource&gt;http://...&lt;/resource&gt;
     &lt;description&gt;...&lt;/description&gt;
     &lt;wms_layers&gt;
     &lt;wms_layer&gt;sea_ice_concentration&lt;/wms_layer&gt;
     &lt;/wms_layers&gt;
&lt;/data_access&gt;</pre>
</div>
</div></div></td>
</tr>
<tr>
<td class="tableblock halign-left valign-top"><p class="tableblock">DIF equivalent</p></td>
<td class="tableblock halign-left valign-top"><p class="tableblock">/Related_UrlRL</p></td>
</tr>
<tr>
<td class="tableblock halign-left valign-top"><p class="tableblock">ISO equivalent</p></td>
<td class="tableblock halign-left valign-top"><p class="tableblock">/gmd:MD_Metadata/
gmd:distributionInfo/gmd:MD_Distribution/gmd:transferOptions/gmd:MD_DigitalTransferOptions/gmd:onLine/gmd:CI_OnlineResource</p></td>
</tr>
<tr>
<td class="tableblock halign-left valign-top"><p class="tableblock">MM2 equivalent</p></td>
<td class="tableblock halign-left valign-top"><div class="content"><div class="paragraph">
<p><a href="../../../../metadata@name">/metadata@name</a>='dataref'</p>
</div>
<div class="paragraph">
<p><a href="../../../../metadata@name">/</a><a href="../../../../metadata@name">metadata@name</a>='dataref_OPENDAP'</p>
</div>
<div class="paragraph">
<p><a href="../../../../metadata@name">/</a><a href="../../../../metadata@name">metadata@name</a>='dataref_WMS'</p>
</div>
<div class="paragraph">
<p>WMS layer information is currently available only through XMD documents.</p>
</div></div></td>
</tr>
</tbody>
</table>
</div>
<div class="sect2">
<h3 id="related_dataset"><a class="anchor" href="#related_dataset"></a>2.20. related_dataset</h3>
<table class="tableblock frame-all grid-all stretch">
<colgroup>
<col style="width: 20%;">
<col style="width: 80%;">
</colgroup>
<thead>
<tr>
<th class="tableblock halign-left valign-top">Element</th>
<th class="tableblock halign-left valign-top">/mmd/related_dataset</th>
</tr>
</thead>
<tbody>
<tr>
<td class="tableblock halign-left valign-top"><p class="tableblock">Attributes</p></td>
<td class="tableblock halign-left valign-top"><div class="content"><div class="paragraph">
<p>relation_type. Valid content is shown below:</p>
</div>
<div class="ulist">
<ul>
<li>
<p>parent: This dataset is a child dataset of the referenced dataset. i.e. the other dataset is its parent.</p>
</li>
<li>
<p>auxiliary: This dataset is auxiliary data for the referenced dataset.</p>
</li>
</ul>
</div></div></td>
</tr>
<tr>
<td class="tableblock halign-left valign-top"><p class="tableblock">Required</p></td>
<td class="tableblock halign-left valign-top"><p class="tableblock">No</p></td>
</tr>
<tr>
<td class="tableblock halign-left valign-top"><p class="tableblock">Repetition allowed</p></td>
<td class="tableblock halign-left valign-top"><p class="tableblock">Yes.</p></td>
</tr>
<tr>
<td class="tableblock halign-left valign-top"><p class="tableblock">Description</p></td>
<td class="tableblock halign-left valign-top"><p class="tableblock">Specifies the relation between this dataset and another
dataset. The type of relationship is determined by the relation_type
attribute. The content of the element is a valid identifier as
identified in the <a href="#metadata_identifier">Section 2.1</a> element.</p></td>
</tr>
<tr>
<td class="tableblock halign-left valign-top"><p class="tableblock">Example XML</p></td>
<td class="tableblock halign-left valign-top"><div class="content"><div class="listingblock">
<div class="content">
<pre>&lt;related_dataset relation_type="parent"&gt;
    9663fc67-5687-4bf2-a274-f3826e41fdc8
&lt;/related_dataset&gt;</pre>
</div>
</div></div></td>
</tr>
<tr>
<td class="tableblock halign-left valign-top"><p class="tableblock">DIF equivalent</p></td>
<td class="tableblock halign-left valign-top"><p class="tableblock">NA</p></td>
</tr>
<tr>
<td class="tableblock halign-left valign-top"><p class="tableblock">ISO equivalent</p></td>
<td class="tableblock halign-left valign-top"><div class="content"><div class="paragraph">
<p>If the relation_type = “parent”. In other cases there are is no mapping.</p>
</div>
<div class="paragraph">
<p>/gmd:MD_Metadata/gmd:parentIdentifier</p>
</div></div></td>
</tr>
<tr>
<td class="tableblock halign-left valign-top"><p class="tableblock">MM2 equivalent</p></td>
<td class="tableblock halign-left valign-top"><p class="tableblock">Within MM2 this was determined by a directory structure
and not the content of the metadata files.NA</p></td>
</tr>
</tbody>
</table>
</div>
<div class="sect2">
<h3 id="storage_information"><a class="anchor" href="#storage_information"></a>2.21. storage_information</h3>
<table class="tableblock frame-all grid-all stretch">
<colgroup>
<col style="width: 20%;">
<col style="width: 80%;">
</colgroup>
<thead>
<tr>
<th class="tableblock halign-left valign-top">Element</th>
<th class="tableblock halign-left valign-top">/mmd/storage_information</th>
</tr>
</thead>
<tbody>
<tr>
<td class="tableblock halign-left valign-top"><p class="tableblock">Attributes</p></td>
<td class="tableblock halign-left valign-top"></td>
</tr>
<tr>
<td class="tableblock halign-left valign-top"><p class="tableblock">Required</p></td>
<td class="tableblock halign-left valign-top"><p class="tableblock">No</p></td>
</tr>
<tr>
<td class="tableblock halign-left valign-top"><p class="tableblock">Repetition allowed</p></td>
<td class="tableblock halign-left valign-top"><p class="tableblock">No</p></td>
</tr>
<tr>
<td class="tableblock halign-left valign-top"><p class="tableblock">Description</p></td>
<td class="tableblock halign-left valign-top"><div class="content"><div class="paragraph">
<p>Information about the underlying data storage when this is
available. File format specifications must follow a controlled vocabulary,
as must checksums. Allowed file formats are available in <a href="https://gcmdservices.gsfc.nasa.gov/kms/concepts/concept_scheme/GranuleDataFormat/?format=rdf">skos</a>.
Checksums can be md5sum, shasum (sha256sum, sha384sum,
sha512sum) and other higher order approaches. Sub elements include:</p>
</div>
<div class="ulist">
<ul>
<li>
<p>file_name: File name for the file in question.</p>
</li>
<li>
<p>file_location: Location of the file in the local file storage.</p>
</li>
<li>
<p>file_format: Identification of the file format</p>
</li>
<li>
<p>file_size: Size of file according to the units expressed as attribute
unit. Valid units are MB, GB and TB.</p>
</li>
<li>
<p>checksum: A checksum for the file. This element require attribute type
to be present.</p>
</li>
</ul>
</div>
<div class="paragraph">
<p>Virtual datasets that are established through aggregation of individual
files on e.g. an OPeNDAP server are not described with this element. For
harvested data usually only file format is available, if any.</p>
</div></div></td>
</tr>
<tr>
<td class="tableblock halign-left valign-top"><p class="tableblock">Example XML:</p></td>
<td class="tableblock halign-left valign-top"><div class="content"><div class="listingblock">
<div class="content">
<pre>&lt;storage_information&gt;
  &lt;file_name&gt;
    osisaf_radiative_flux_24h_hl_polstere-050_multi_202003051200.nc
  &lt;/file_name&gt;
  &lt;file_location&gt;/home/steingod/Desktop&lt;/file_location&gt;
  &lt;file_format&gt;NetCDF-CF&lt;/file_format&gt;
  &lt;file_size unit="GB"&gt;0.12&lt;/file_size&gt;
  &lt;checksum type="sha512sum"&gt;
ad33563f9ab3a6f2ba74ebd72cb1f45fda00d55121a29a29230147e3472ef267c50882b0e0b21ef9ee5ed5cc25e454167cd19a1818f1e13bc044b6fc3ef8f285
  &lt;/checksum&gt;
&lt;/storage_information&gt;</pre>
</div>
</div></div></td>
</tr>
<tr>
<td class="tableblock halign-left valign-top"><p class="tableblock">DIF equivalent</p></td>
<td class="tableblock halign-left valign-top"><div class="content"><div class="paragraph">
<p>Not directly represented, but partly through Multimedia
Sample.</p>
</div></div></td>
</tr>
<tr>
<td class="tableblock halign-left valign-top"><p class="tableblock">ISO equivalent</p></td>
<td class="tableblock halign-left valign-top"><div class="content"><div class="paragraph">
<p>NA</p>
</div></div></td>
</tr>
<tr>
<td class="tableblock halign-left valign-top"><p class="tableblock">MM2 equivalent</p></td>
<td class="tableblock halign-left valign-top"><div class="content"><div class="paragraph">
<p>NA</p>
</div></div></td>
</tr>
</tbody>
</table>
</div>
<div class="sect2">
<h3 id="related_information"><a class="anchor" href="#related_information"></a>2.22. related_information</h3>
<table class="tableblock frame-all grid-all stretch">
<colgroup>
<col style="width: 20%;">
<col style="width: 80%;">
</colgroup>
<thead>
<tr>
<th class="tableblock halign-left valign-top">Element</th>
<th class="tableblock halign-left valign-top">/mmd/related_information</th>
</tr>
</thead>
<tbody>
<tr>
<td class="tableblock halign-left valign-top"><p class="tableblock">Attributes</p></td>
<td class="tableblock halign-left valign-top"><p class="tableblock">None</p></td>
</tr>
<tr>
<td class="tableblock halign-left valign-top"><p class="tableblock">Required</p></td>
<td class="tableblock halign-left valign-top"><p class="tableblock">No</p></td>
</tr>
<tr>
<td class="tableblock halign-left valign-top"><p class="tableblock">Repetition allowed</p></td>
<td class="tableblock halign-left valign-top"><p class="tableblock">Yes</p></td>
</tr>
<tr>
<td class="tableblock halign-left valign-top"><p class="tableblock">Description</p></td>
<td class="tableblock halign-left valign-top"><div class="content"><div class="paragraph">
<p>Description of related information and how to access it. This element has
the following child elements:</p>
</div>
<div class="ulist">
<ul>
<li>
<p>type: Description of the type of information. A controlled vocabulary is required. See <a href="#related-information-types">Section 4.18</a>.</p>
</li>
<li>
<p>resource: The URL used.</p>
</li>
<li>
<p>description: Textual description on the resource.</p>
</li>
</ul>
</div>
<div class="paragraph">
<p>This element should be used for e.g. THREDDS landing pages. i.e. that is the
pages providing the overview of services (HTTP, OPeNDAP, WMS, &#8230;&#8203;) for a
dataset. The specific web services for data access are to be added using <a href="#data_access">Section 2.19</a>.</p>
</div></div></td>
</tr>
<tr>
<td class="tableblock halign-left valign-top"><p class="tableblock">Example XML:</p></td>
<td class="tableblock halign-left valign-top"><div class="content"><div class="listingblock">
<div class="content">
<pre>&lt;related_information&gt;
    &lt;type&gt;Project home page&lt;/type&gt;
    &lt;resource&gt;URI&lt;/resource&gt;
&lt;/related_information&gt;

&lt;related_information&gt;
    &lt;type&gt;Dataset landing page&lt;/type&gt;
    &lt;resource&gt;URI&lt;/resource&gt;
&lt;/related_information&gt;</pre>
</div>
</div></div></td>
</tr>
<tr>
<td class="tableblock halign-left valign-top"><p class="tableblock">DIF equivalent</p></td>
<td class="tableblock halign-left valign-top"><div class="content"><div class="paragraph">
<p>/Related_Url</p>
</div>
<div class="paragraph">
<p>View Related Information</p>
</div></div></td>
</tr>
<tr>
<td class="tableblock halign-left valign-top"><p class="tableblock">ISO equivalent</p></td>
<td class="tableblock halign-left valign-top"><p class="tableblock">/gmd:MD_Metadata/
gmd:distributionInfo/gmd:MD_Distribution/gmd:transferOptions/gmd:MD_DigitalTransferOptions/gmd:onLine/gmd:CI_OnlineResource</p></td>
</tr>
<tr>
<td class="tableblock halign-left valign-top"><p class="tableblock">MM2 equivalent</p></td>
<td class="tableblock halign-left valign-top"><p class="tableblock"><a href="../../../../metadata@name">/metadata@name</a>='dataref'</p></td>
</tr>
</tbody>
</table>
</div>
<div class="sect2">
<h3 id="iso_topic_category"><a class="anchor" href="#iso_topic_category"></a>2.23. iso_topic_category</h3>
<table class="tableblock frame-all grid-all stretch">
<colgroup>
<col style="width: 20%;">
<col style="width: 80%;">
</colgroup>
<thead>
<tr>
<th class="tableblock halign-left valign-top">Element</th>
<th class="tableblock halign-left valign-top">/mmd/iso_topic_category</th>
</tr>
</thead>
<tbody>
<tr>
<td class="tableblock halign-left valign-top"><p class="tableblock">Attributes</p></td>
<td class="tableblock halign-left valign-top"><p class="tableblock">none</p></td>
</tr>
<tr>
<td class="tableblock halign-left valign-top"><p class="tableblock">Required</p></td>
<td class="tableblock halign-left valign-top"><p class="tableblock">Yes</p></td>
</tr>
<tr>
<td class="tableblock halign-left valign-top"><p class="tableblock">Repetition allowed</p></td>
<td class="tableblock halign-left valign-top"><p class="tableblock">Yes</p></td>
</tr>
<tr>
<td class="tableblock halign-left valign-top"><p class="tableblock">Description</p></td>
<td class="tableblock halign-left valign-top"><div class="content"><div class="paragraph">
<p>ISO topic category fetched from a controlled vocabulary. Valid keywords
are listed in <a href="#iso-topic-categories">Section 4.17</a>.</p>
</div>
<div class="paragraph">
<p>This field is required for compatibility with DIF and ISO</p>
</div></div></td>
</tr>
<tr>
<td class="tableblock halign-left valign-top"><p class="tableblock">Example XML:</p></td>
<td class="tableblock halign-left valign-top"><div class="content"><div class="listingblock">
<div class="content">
<pre>&lt;iso_topic_category&gt;ocean&lt;/iso_topic_category&gt;</pre>
</div>
</div></div></td>
</tr>
<tr>
<td class="tableblock halign-left valign-top"><p class="tableblock">DIF equivalent</p></td>
<td class="tableblock halign-left valign-top"><p class="tableblock">/DIF/ISO_TOPIC_Category</p></td>
</tr>
<tr>
<td class="tableblock halign-left valign-top"><p class="tableblock">ISO equivalent</p></td>
<td class="tableblock halign-left valign-top"><p class="tableblock">/gmd:MD_Metadata/gmd:identificationInfo/
gmd:MD_DataIdentification/gmd:topicCategory/gmd:MD_TopicCategoryCode</p></td>
</tr>
<tr>
<td class="tableblock halign-left valign-top"><p class="tableblock">MM2 equivalent</p></td>
<td class="tableblock halign-left valign-top"><p class="tableblock">/MM2/metadata[@name='topiccategory']</p></td>
</tr>
</tbody>
</table>
</div>
<div class="sect2">
<h3 id="keywords"><a class="anchor" href="#keywords"></a>2.24. keywords</h3>
<table class="tableblock frame-all grid-all stretch">
<colgroup>
<col style="width: 20%;">
<col style="width: 80%;">
</colgroup>
<thead>
<tr>
<th class="tableblock halign-left valign-top">Element</th>
<th class="tableblock halign-left valign-top">/mmd/keywords</th>
</tr>
</thead>
<tbody>
<tr>
<td class="tableblock halign-left valign-top"><p class="tableblock">Attributes</p></td>
<td class="tableblock halign-left valign-top"><div class="content"><div class="ulist">
<ul>
<li>
<p>vocabulary: The vocabulary where the keyword is fetched from. The vocabulary “none” is used if the keyword is not from a vocabulary. The recommended vocabulary to use is "GCMD", see <a href="#variable-parameter-descriptions">Section 4.9</a> for further details. Other valid vocabularies are e.g. "WIGOS". Search services are currently based on GCMD Science keywords.</p>
</li>
</ul>
</div></div></td>
</tr>
<tr>
<td class="tableblock halign-left valign-top"><p class="tableblock">Required</p></td>
<td class="tableblock halign-left valign-top"><p class="tableblock">Yes</p></td>
</tr>
<tr>
<td class="tableblock halign-left valign-top"><p class="tableblock">Repetition allowed</p></td>
<td class="tableblock halign-left valign-top"><div class="content"><div class="paragraph">
<p>Yes.</p>
</div>
<div class="paragraph">
<p>It is expected that different keyword elements have different vocabulary
child elements.</p>
</div></div></td>
</tr>
<tr>
<td class="tableblock halign-left valign-top"><p class="tableblock">Description</p></td>
<td class="tableblock halign-left valign-top"><div class="content"><div class="paragraph">
<p>A set of keywords describing the dataset. The keywords should be fetched
from a pre-defined vocabulary, but this is not a requirement. This
element has two child elements:</p>
</div>
<div class="ulist">
<ul>
<li>
<p>resource: URI to machine readable form of the vocabulary used.</p>
</li>
<li>
<p>keyword: A single keyword describing the dataset. This can be hierarchically like GCMD using a separator.</p>
</li>
<li>
<p>separator: the character used as separator. This could be e.g. the GCMD ‘&gt;’, but in XML this is encoded as ‘&gt;’. Other valid separators are: | / -.
Valid controlled vocabularies are GCMD Science Keywords
<a href="#anchor-2">[10</a>], Climate and Forecast Standard Names
<a href="#anchor-3">[11</a>], SeaDataNet <a href="#anchor-4">[12</a>] etc. The primary
usage for this element is to describe variables in the dataset, but it
could also be used to describe other features.</p>
</li>
</ul>
</div></div></td>
</tr>
<tr>
<td class="tableblock halign-left valign-top"><p class="tableblock">Example XML:</p></td>
<td class="tableblock halign-left valign-top"><div class="content"><div class="listingblock">
<div class="content">
<pre>&lt;keywords vocabulary="MyOwnVocab"&gt;
     &lt;keyword&gt;ice_edge&lt;/keyword&gt;
     &lt;keyword&gt;Manual Generated Ice Edge&lt;/keyword&gt;
&lt;/keywords&gt;

&lt;keywords vocabulary="GCMD"&gt;
    &lt;keyword&gt;Earth Science - Climate Indicators - Teleconnections - North Atlantic Oscillation&lt;/keyword&gt;
    &lt;resource&gt;https://gcmdservices.gsfc.nasa.gov/static/kms/&lt;/resource&gt;
    &lt;separator&gt;-&lt;/separator&gt;
&lt;/keywords&gt;</pre>
</div>
</div></div></td>
</tr>
<tr>
<td class="tableblock halign-left valign-top"><p class="tableblock">DIF equivalent</p></td>
<td class="tableblock halign-left valign-top"><p class="tableblock">/DIF/Parameters</p></td>
</tr>
<tr>
<td class="tableblock halign-left valign-top"><p class="tableblock">ISO equivalent</p></td>
<td class="tableblock halign-left valign-top"><p class="tableblock">/gmd:MD_Metadata
/gmd:identificationInfo/gmd:MD_DataIdentification/gmd:descriptiveKeywords/gmd:MD_Keywords/gmd:keyword/gco:CharacterString</p></td>
</tr>
<tr>
<td class="tableblock halign-left valign-top"><p class="tableblock">MM2 equivalent</p></td>
<td class="tableblock halign-left valign-top"><p class="tableblock">/metadata@name='variable'</p></td>
</tr>
</tbody>
</table>
</div>
<div class="sect2">
<h3 id="project"><a class="anchor" href="#project"></a>2.25. project</h3>
<table class="tableblock frame-all grid-all stretch">
<colgroup>
<col style="width: 20%;">
<col style="width: 80%;">
</colgroup>
<thead>
<tr>
<th class="tableblock halign-left valign-top">Element</th>
<th class="tableblock halign-left valign-top">/mmd/project</th>
</tr>
</thead>
<tbody>
<tr>
<td class="tableblock halign-left valign-top"><p class="tableblock">Attributes</p></td>
<td class="tableblock halign-left valign-top"><p class="tableblock">None</p></td>
</tr>
<tr>
<td class="tableblock halign-left valign-top"><p class="tableblock">Required</p></td>
<td class="tableblock halign-left valign-top"><p class="tableblock">No</p></td>
</tr>
<tr>
<td class="tableblock halign-left valign-top"><p class="tableblock">Repetition allowed</p></td>
<td class="tableblock halign-left valign-top"><p class="tableblock">Yes</p></td>
</tr>
<tr>
<td class="tableblock halign-left valign-top"><p class="tableblock">Description</p></td>
<td class="tableblock halign-left valign-top"><div class="content"><div class="paragraph">
<p>Project where the dataset was generated or collected. The element is
described using two child element:</p>
</div>
<div class="ulist">
<ul>
<li>
<p>short_name: is the abbreviated name of the project from which the data were collected.</p>
</li>
<li>
<p>long_name: is the full name of the project from which the data were collected.</p>
</li>
</ul>
</div>
<div class="paragraph">
<p>These names must be maintained in a controlled vocabulary.</p>
</div></div></td>
</tr>
<tr>
<td class="tableblock halign-left valign-top"><p class="tableblock">Example XML:</p></td>
<td class="tableblock halign-left valign-top"><div class="content"><div class="listingblock">
<div class="content">
<pre>&lt;project&gt;
    &lt;short_name&gt;ICE&lt;/short_name&gt;
    &lt;long_name&gt;Ice Coverage Everywhere&lt;/long_name&gt;
&lt;/project&gt;</pre>
</div>
</div></div></td>
</tr>
<tr>
<td class="tableblock halign-left valign-top"><p class="tableblock">DIF equivalent</p></td>
<td class="tableblock halign-left valign-top"><p class="tableblock">/DIF/Project</p></td>
</tr>
<tr>
<td class="tableblock halign-left valign-top"><p class="tableblock">ISO equivalent</p></td>
<td class="tableblock halign-left valign-top"><p class="tableblock">NA</p></td>
</tr>
<tr>
<td class="tableblock halign-left valign-top"><p class="tableblock">MM2 equivalent</p></td>
<td class="tableblock halign-left valign-top"><p class="tableblock"><a href="../../../../metadata@name">/metadata@name</a>='project_name' (usually
mapped to /project/long_name)</p></td>
</tr>
</tbody>
</table>
</div>
<div class="sect2">
<h3 id="platform"><a class="anchor" href="#platform"></a>2.26. platform</h3>
<table class="tableblock frame-all grid-all stretch">
<colgroup>
<col style="width: 20%;">
<col style="width: 80%;">
</colgroup>
<thead>
<tr>
<th class="tableblock halign-left valign-top">Element</th>
<th class="tableblock halign-left valign-top">/mmd/platform</th>
</tr>
</thead>
<tbody>
<tr>
<td class="tableblock halign-left valign-top"><p class="tableblock">Attributes</p></td>
<td class="tableblock halign-left valign-top"><p class="tableblock">None</p></td>
</tr>
<tr>
<td class="tableblock halign-left valign-top"><p class="tableblock">Required</p></td>
<td class="tableblock halign-left valign-top"><p class="tableblock">No</p></td>
</tr>
<tr>
<td class="tableblock halign-left valign-top"><p class="tableblock">Repetition allowed</p></td>
<td class="tableblock halign-left valign-top"><p class="tableblock">Yes</p></td>
</tr>
<tr>
<td class="tableblock halign-left valign-top"><p class="tableblock">Description</p></td>
<td class="tableblock halign-left valign-top"><div class="content"><div class="paragraph">
<p>The platform used to collect the data. The element is described using
the following child elements:</p>
</div>
<div class="dlist">
<dl>
<dt class="hdlist1">short_name</dt>
<dd>
<p>is the abbreviated name of the platform (see <a href="#platform-1">Section 4.10</a>) used to
acquire the data</p>
</dd>
<dt class="hdlist1">long_name</dt>
<dd>
<p>is the full name of the platform (see <a href="#platform-1">Section 4.10</a>) used
to acquire the data.</p>
</dd>
<dt class="hdlist1">resource</dt>
<dd>
<p>is a link to further information about the satellite. For this purpose
descriptions from <a href="https://www.wmo-sat.info/oscar/satellites" class="bare">https://www.wmo-sat.info/oscar/satellites</a> are used (see <a href="#platform-1">Section 4.10</a>)</p>
</dd>
<dt class="hdlist1">orbit_relative</dt>
<dd>
<p>is the relative orbit number for a polar orbiting satellite.</p>
</dd>
<dt class="hdlist1">orbit_absolute</dt>
<dd>
<p>is the absolute orbit number for a polar orbiting satellite.</p>
</dd>
<dt class="hdlist1">orbit_direction</dt>
<dd>
<p>is either "ascending" or "descending" and defines the orbit direction of
polar orbiting satellites.</p>
</dd>
<dt class="hdlist1">instrument</dt>
<dd>
<p>is a specification of the instrument. This used to be a separate element,
but has been incorporated in the platform element to have a more compact
information model. This element has several children. Similar to for
platform, one of the child elements are <strong>resource</strong> and for this purpose
also the WIGOS list <a href="https://www.wmo-sat.info/oscar/instruments" class="bare">https://www.wmo-sat.info/oscar/instruments</a> is used.
This element was originally used to store information for NBS products (Sentinel
platforms), but covers a need for a wider range of use cases, including
internal MET use cases that has been long needed.</p>
<div class="ulist">
<ul>
<li>
<p>short_name is an acronym for the sensor, see <a href="#instruments">Section 4.11</a></p>
</li>
<li>
<p>long_name is the full name, see <a href="#instruments">Section 4.11</a></p>
</li>
<li>
<p>resource is a link to further information in WIGOS space, see <a href="#instruments">Section 4.11</a></p>
</li>
<li>
<p>mode is specific for SAR (can be for other instruments in the future),<br>
see <a href="#instrument-modes">Section 4.12</a>.</p>
</li>
<li>
<p>polarisation is also for SAR, see <a href="#polarisation-modes">Section 4.13</a></p>
</li>
<li>
<p>product_type is for the Sentinel satellites, see <a href="#product-type">Section 4.14</a> for<br>
more information.</p>
</li>
</ul>
</div>
</dd>
</dl>
</div></div></td>
</tr>
</tbody>
</table>
<table class="tableblock frame-all grid-all stretch">
<colgroup>
<col style="width: 20%;">
<col style="width: 80%;">
</colgroup>
<tbody>
<tr>
<td class="tableblock halign-left valign-top"></td>
<td class="tableblock halign-left valign-top"><div class="content"><div class="dlist">
<dl>
<dt class="hdlist1">ancillary</dt>
<dd>
<p>is used for information that does not fit in any of the other elements. It
includes:</p>
<div class="ulist">
<ul>
<li>
<p>cloud_coverage in percentage which indicates how much of the available<br>
data that are covered by clouds. This is used for optical satellite data.</p>
</li>
<li>
<p>scene_coverage in percentage which indicates how much of map projected<br>
satellite product that actually is covered by the satellite. This is
useful for e.g. Sentinel-2 data and old AVHRR data at MET.</p>
</li>
<li>
<p>timeliness indicates whether the data are delayed or Near Real Time<br>
(NRT) data.</p>
</li>
</ul>
</div>
</dd>
</dl>
</div>
<div class="paragraph">
<p>See <a href="#platform-1">platform</a> for list of satellite names. The intention is
to move towards WIGOS space vocabularies once these become available in
machine readable form through SKOS files or <a href="https://codes.wmo.int/wmdr" class="bare">https://codes.wmo.int/wmdr</a>.</p>
</div></div></td>
</tr>
<tr>
<td class="tableblock halign-left valign-top"><p class="tableblock">Example XML:</p></td>
<td class="tableblock halign-left valign-top"><div class="content"><div class="listingblock">
<div class="content">
<pre>&lt;platform&gt;
    &lt;short_name&gt;S1A&lt;/short_name&gt;
    &lt;long_name&gt;Sentinel-1A&lt;/long_name&gt;
    &lt;resource&gt;
      https://www.wmo-sat.info/oscar/satellites/view/396
    &lt;/resource&gt;
    &lt;orbit_relative&gt;121&lt;/orbit_relative&gt;
    &lt;orbit_absolute&gt;62391&lt;/orbit_absolute&gt;
    &lt;orbit_direction&gt;ascending&lt;/orbit_direction&gt;
    &lt;instrument&gt;
         &lt;short_name&gt;SAR-C&lt;/short_name&gt;
         &lt;long_name&gt;
           Synthetic Aperture Radar (C-band)
         &lt;/long_name&gt;
         &lt;resource&gt;
           https://www.wmo-sat.info/oscar/instruments/view/450
         &lt;/resource&gt;
         &lt;mode&gt;IW&lt;/mode&gt;
         &lt;polarisation&gt;VV+VH&lt;/polarisation&gt;
    &lt;/instrument&gt;
    &lt;ancillary&gt;
         &lt;cloud_coverage&gt;23.4&lt;/cloud_coverage&gt;
         &lt;scene_coverage&gt;77&lt;/scene_coverage&gt;
         &lt;timeliness&gt;NRT&lt;/timeliness&gt;
    &lt;/ancillary&gt;
&lt;/platform&gt;</pre>
</div>
</div></div></td>
</tr>
<tr>
<td class="tableblock halign-left valign-top"><p class="tableblock">DIF equivalent</p></td>
<td class="tableblock halign-left valign-top"><p class="tableblock">/DIF/Platform</p></td>
</tr>
<tr>
<td class="tableblock halign-left valign-top"><p class="tableblock">ISO equivalent</p></td>
<td class="tableblock halign-left valign-top"><div class="content"><div class="paragraph">
<p>For ISO we translate platforms to keywords from a specific vocabulary.</p>
</div>
<div class="paragraph">
<p>/gmd:MD_Metadata
/gmd:identificationInfo/gmd:MD_DataIdentification/gmd:descriptiveKeywords/gmd:MD_Keywords/gmd:keyword/gco:CharacterString</p>
</div></div></td>
</tr>
<tr>
<td class="tableblock halign-left valign-top"><p class="tableblock">MM2 equivalent</p></td>
<td class="tableblock halign-left valign-top"><p class="tableblock">NA</p></td>
</tr>
</tbody>
</table>
</div>
<div class="sect2">
<h3 id="activity_type"><a class="anchor" href="#activity_type"></a>2.27. activity_type</h3>
<table class="tableblock frame-all grid-all stretch">
<colgroup>
<col style="width: 20%;">
<col style="width: 80%;">
</colgroup>
<tbody>
<tr>
<td class="tableblock halign-left valign-top"><p class="tableblock">Element</p></td>
<td class="tableblock halign-left valign-top"><p class="tableblock">/mmd/activity_type</p></td>
</tr>
<tr>
<td class="tableblock halign-left valign-top"><p class="tableblock">Attributes</p></td>
<td class="tableblock halign-left valign-top"><p class="tableblock">None</p></td>
</tr>
<tr>
<td class="tableblock halign-left valign-top"><p class="tableblock">Required</p></td>
<td class="tableblock halign-left valign-top"><p class="tableblock">No</p></td>
</tr>
<tr>
<td class="tableblock halign-left valign-top"><p class="tableblock">Repetition allowed</p></td>
<td class="tableblock halign-left valign-top"><p class="tableblock">Yes.</p></td>
</tr>
<tr>
<td class="tableblock halign-left valign-top"><p class="tableblock">Description</p></td>
<td class="tableblock halign-left valign-top"><div class="content"><div class="paragraph">
<p>The activity used to collect the data.</p>
</div>
<div class="paragraph">
<p>Valid keywords are listed in <a href="#activity-type">Section 4.8</a>.</p>
</div></div></td>
</tr>
<tr>
<td class="tableblock halign-left valign-top"><p class="tableblock">Example XML:</p></td>
<td class="tableblock halign-left valign-top"><div class="content"><div class="listingblock">
<div class="content">
<pre>&lt;activity_type&gt;Space Borne Instrument&lt;/activity_type&gt;</pre>
</div>
</div></div></td>
</tr>
<tr>
<td class="tableblock halign-left valign-top"><p class="tableblock">DIF equivalent</p></td>
<td class="tableblock halign-left valign-top"><p class="tableblock">NA</p></td>
</tr>
<tr>
<td class="tableblock halign-left valign-top"><p class="tableblock">ISO equivalent</p></td>
<td class="tableblock halign-left valign-top"><p class="tableblock">NA</p></td>
</tr>
<tr>
<td class="tableblock halign-left valign-top"><p class="tableblock">MM2 equivalent</p></td>
<td class="tableblock halign-left valign-top"><p class="tableblock">/metadata@name='activity_type'</p></td>
</tr>
</tbody>
</table>
</div>
<div class="sect2">
<h3 id="dataset_citation"><a class="anchor" href="#dataset_citation"></a>2.28. dataset_citation</h3>
<table class="tableblock frame-all grid-all stretch">
<colgroup>
<col style="width: 20%;">
<col style="width: 80%;">
</colgroup>
<thead>
<tr>
<th class="tableblock halign-left valign-top">Element</th>
<th class="tableblock halign-left valign-top">/mmd/dataset_citation</th>
</tr>
</thead>
<tbody>
<tr>
<td class="tableblock halign-left valign-top"><p class="tableblock">Attributes</p></td>
<td class="tableblock halign-left valign-top"><p class="tableblock">None</p></td>
</tr>
<tr>
<td class="tableblock halign-left valign-top"><p class="tableblock">Required</p></td>
<td class="tableblock halign-left valign-top"><p class="tableblock">No</p></td>
</tr>
<tr>
<td class="tableblock halign-left valign-top"><p class="tableblock">Repetition allowed</p></td>
<td class="tableblock halign-left valign-top"><p class="tableblock">Yes</p></td>
</tr>
<tr>
<td class="tableblock halign-left valign-top"><p class="tableblock">Description</p></td>
<td class="tableblock halign-left valign-top"><div class="content"><div class="paragraph">
<p>A description of how the dataset should be properly cited. If this
information is not available, a citation string will be generated from the
metadata available. This element has the following child elements:</p>
</div>
<div class="ulist">
<ul>
<li>
<p>author: The name of the organization(s) or individual(s) with primary intellectual responsibility for the data set&#8217;s development. This is a mandatory element and is a comma separated list.</p>
</li>
<li>
<p>publication_date: The publication/reference date for the (cited) resource.</p>
</li>
<li>
<p>title: The title of the data set, this may be the same as Entry Title or the title of a report or paper.</p>
</li>
<li>
<p>series: journal, report series or similar for documents.</p>
</li>
<li>
<p>edition:  The version of a cited resource.</p>
</li>
<li>
<p>volume: The order or sequence of a resource in a series or set.</p>
</li>
<li>
<p>issue: The issue number of a resource (usually within a volume).</p>
</li>
<li>
<p>publication_place: The name of the city (and state or province and country if needed) where the resource was made available.  This is required if this form is used.</p>
</li>
<li>
<p>publisher: The name of the individual(s) or organization(s) that made the resource available.  This is required if this form is used.</p>
</li>
<li>
<p>pages: The range of pages or total number of pages of a cited resource.</p>
</li>
<li>
<p>isbn: International Standard Book Number (if available).</p>
</li>
<li>
<p>doi: Digital Object Identifier (if available).</p>
</li>
<li>
<p>url: The URL of the online resource containing the cited resource (not necessary if DOI is provided).</p>
</li>
<li>
<p>other: Additional free-text reference information.</p>
</li>
</ul>
</div></div></td>
</tr>
<tr>
<td class="tableblock halign-left valign-top"><p class="tableblock">Example XML:</p></td>
<td class="tableblock halign-left valign-top"><div class="content"><div class="listingblock">
<div class="content">
<pre>&lt;dataset_citation&gt;
    &lt;author&gt;
Cristian Lussana, Ole Einar Tveito, Andreas Dobler, and Ketil Tunheim
    &lt;/author&gt;
    &lt;title&gt;
seNorge_2018, daily precipitation, and temperature datasets over Norway
    &lt;/title&gt;
    &lt;series&gt;Earth System Science Data&lt;/series&gt;
    &lt;volume&gt;11&lt;/volume&gt;
    &lt;issue&gt;4&lt;/issue&gt;
    &lt;edition&gt;&lt;/edition&gt;
    &lt;publication_date&gt;2019-10-01&lt;/publication_date&gt;
    &lt;publisher&gt;Copernicus Publications&lt;/publisher&gt;
    &lt;pages&gt;&lt;/pages&gt;
    &lt;isbn&gt;&lt;/isbn&gt;
    &lt;doi&gt;https://doi.org/10.5194/essd-11-1531-2019&lt;/doi&gt;
    &lt;url&gt;&lt;/url&gt;
    &lt;other&gt;&lt;/other&gt;
&lt;/dataset_citation&gt;</pre>
</div>
</div></div></td>
</tr>
<tr>
<td class="tableblock halign-left valign-top"><p class="tableblock">DIF equivalent</p></td>
<td class="tableblock halign-left valign-top"><p class="tableblock">/DIF/Data_Set_Citation</p></td>
</tr>
<tr>
<td class="tableblock halign-left valign-top"><p class="tableblock">ISO equivalent</p></td>
<td class="tableblock halign-left valign-top"><div class="content"><div class="paragraph">
<p>There are no direct equivalent in ISO for this element as a whole, but
parts can be put into citation information.</p>
</div>
<div class="paragraph">
<p><strong>dataset_release_date</strong> can be translated to</p>
</div>
<div class="paragraph">
<p>/gmd:MD_Metadata
/gmd:identificationInfo/gmd:MD_DataIdentification/gmd:citation/gmd:CI_Citation/gmd:date/gmd:CI_Date/gmd:date/gco:DateTime</p>
</div>
<div class="paragraph">
<p>where gmd:CI_DateTypeCode has attribute codeListValue="publication"</p>
</div>
<div class="paragraph">
<p><strong>other_citation_details</strong> can be translated to</p>
</div>
<div class="paragraph">
<p>gmd:MD_Metadata/gmd:identificationInfo/gmd:MD_DataIdentification/gmd:citation/gmd:CI_Citation/gmd:otherCitationDetails</p>
</div></div></td>
</tr>
<tr>
<td class="tableblock halign-left valign-top"><p class="tableblock">MM2 equivalent</p></td>
<td class="tableblock halign-left valign-top"><p class="tableblock">NA</p></td>
</tr>
</tbody>
</table>
</div>
<div class="sect2">
<h3 id="cloud_cover"><a class="anchor" href="#cloud_cover"></a>2.29. cloud_cover</h3>
<table class="tableblock frame-all grid-all stretch">
<colgroup>
<col style="width: 20%;">
<col style="width: 80%;">
</colgroup>
<thead>
<tr>
<th class="tableblock halign-left valign-top">Element</th>
<th class="tableblock halign-left valign-top">/mmd/cloud_cover</th>
</tr>
</thead>
<tbody>
<tr>
<td class="tableblock halign-left valign-top"><p class="tableblock">Attributes</p></td>
<td class="tableblock halign-left valign-top"></td>
</tr>
<tr>
<td class="tableblock halign-left valign-top"><p class="tableblock">Required</p></td>
<td class="tableblock halign-left valign-top"><p class="tableblock">No</p></td>
</tr>
<tr>
<td class="tableblock halign-left valign-top"><p class="tableblock">Repetition allowed</p></td>
<td class="tableblock halign-left valign-top"><p class="tableblock">No</p></td>
</tr>
<tr>
<td class="tableblock halign-left valign-top"><p class="tableblock">Description</p></td>
<td class="tableblock halign-left valign-top"><div class="content"><div class="paragraph">
<p>This is an element specifically made for the NBS project and initially
in support for handling Sentinel-2 data. It is however also relevant for
other optical satellite imagery whether AVHRR (NPOES, EPS), VIIRS (NPP),
MERIS (ENVISAT) or MODIS (EOS).</p>
</div>
<div class="paragraph">
<p>It describes the overall cloud cover in the scene and it only relates to
the number of valid pixels in the scene (excluding missing values for
map projected scenes).</p>
</div>
<div class="paragraph">
<p>The element has one sub element:
value: The actual cloud cover in percentage of the valid pixels. This is indicated with one attribute.</p>
</div></div></td>
</tr>
<tr>
<td class="tableblock halign-left valign-top"><p class="tableblock">Example XML</p></td>
<td class="tableblock halign-left valign-top"><div class="content"><div class="listingblock">
<div class="content">
<pre>&lt;cloud_cover&gt;
    &lt;value unit=”%”&gt;45&lt;/value&gt;
&lt;/cloud_cover&gt;</pre>
</div>
</div></div></td>
</tr>
<tr>
<td class="tableblock halign-left valign-top"><p class="tableblock">DIF equivalent</p></td>
<td class="tableblock halign-left valign-top"><p class="tableblock">NA</p></td>
</tr>
<tr>
<td class="tableblock halign-left valign-top"><p class="tableblock">ISO equivalent</p></td>
<td class="tableblock halign-left valign-top"><p class="tableblock">NA</p></td>
</tr>
<tr>
<td class="tableblock halign-left valign-top"><p class="tableblock">MM2 equivalent</p></td>
<td class="tableblock halign-left valign-top"><p class="tableblock">NA</p></td>
</tr>
</tbody>
</table>
</div>
<div class="sect2">
<h3 id="scene_cover"><a class="anchor" href="#scene_cover"></a>2.30. scene_cover</h3>
<table class="tableblock frame-all grid-all stretch">
<colgroup>
<col style="width: 20%;">
<col style="width: 80%;">
</colgroup>
<thead>
<tr>
<th class="tableblock halign-left valign-top">Element</th>
<th class="tableblock halign-left valign-top">/mmd/scene_cover</th>
</tr>
</thead>
<tbody>
<tr>
<td class="tableblock halign-left valign-top"><p class="tableblock">Attributes</p></td>
<td class="tableblock halign-left valign-top"></td>
</tr>
<tr>
<td class="tableblock halign-left valign-top"><p class="tableblock">Required</p></td>
<td class="tableblock halign-left valign-top"><p class="tableblock">No</p></td>
</tr>
<tr>
<td class="tableblock halign-left valign-top"><p class="tableblock">Repetition allowed</p></td>
<td class="tableblock halign-left valign-top"><p class="tableblock">No</p></td>
</tr>
<tr>
<td class="tableblock halign-left valign-top"><p class="tableblock">Description</p></td>
<td class="tableblock halign-left valign-top"><div class="content"><div class="paragraph">
<p>This is an element specifically made for the NBS project, but based on
previous experience with AVHRRm and initially in support for handling
Sentinel-2 data. It is however also relevant for other optical satellite
imagery whether AVHRR (NPOES, EPS), VIIRS (NPP), MERIS (ENVISAT) or
MODIS (EOS).</p>
</div>
<div class="paragraph">
<p>It describes the overall coverage of valid data within a scene. This is
to let the user know whether there is only a very limited number of
valid data points in a scene. The reason for this is the map projected
scenes where you may only have a small fraction of the predefined tile
covered by the satellite. It relates to the total number of pixels in
the scene.</p>
</div>
<div class="paragraph">
<p>The element has one sub element:</p>
</div>
<div class="ulist">
<ul>
<li>
<p>value: The actual cloud cover in percentage of the valid pixels. This is indicated with one attribute.</p>
</li>
</ul>
</div></div></td>
</tr>
<tr>
<td class="tableblock halign-left valign-top"><p class="tableblock">Example XML</p></td>
<td class="tableblock halign-left valign-top"><div class="content"><div class="listingblock">
<div class="content">
<pre>&lt;scene_cover&gt;
    &lt;value unit=”%”&gt;45&lt;/value&gt;
&lt;/scene_cover&gt;</pre>
</div>
</div></div></td>
</tr>
<tr>
<td class="tableblock halign-left valign-top"><p class="tableblock">DIF equivalent</p></td>
<td class="tableblock halign-left valign-top"><p class="tableblock">NA</p></td>
</tr>
<tr>
<td class="tableblock halign-left valign-top"><p class="tableblock">ISO equivalent</p></td>
<td class="tableblock halign-left valign-top"><p class="tableblock">NA</p></td>
</tr>
<tr>
<td class="tableblock halign-left valign-top"><p class="tableblock">MM2 equivalent</p></td>
<td class="tableblock halign-left valign-top"><p class="tableblock">NA</p></td>
</tr>
</tbody>
</table>
</div>
</div>
</div>
<div class="sect1">
<h2 id="explanations"><a class="anchor" href="#explanations"></a>3. Explanations</h2>
<div class="sectionbody">
<div class="sect2">
<h3 id="interpretation-of-child-and-parent-relationship"><a class="anchor" href="#interpretation-of-child-and-parent-relationship"></a>3.1. Interpretation of child and parent relationship</h3>
<div class="paragraph">
<p>If a dataset has a &lt;related_dataset relation_type=”parent”&gt; element it
means that the referred dataset is this datasets parent. This
relationship does not impose any specific characteristics on either the
parent or the child dataset. For instance it is not required that the
parents dataset is a dataset series and that the child dataset is a
dataset within the series. The relationship only causes the child
dataset to inherit elements from the parent dataset. Exact semantics for
inheritance is to be decided.</p>
</div>
</div>
</div>
</div>
<div class="sect1">
<h2 id="controlled-vocabularies"><a class="anchor" href="#controlled-vocabularies"></a>4. Controlled vocabularies</h2>
<div class="sectionbody">
<div class="sect2">
<h3 id="collection-keywords"><a class="anchor" href="#collection-keywords"></a>4.1. Collection keywords</h3>
<table class="tableblock frame-all grid-all stretch">
<colgroup>
<col style="width: 20%;">
<col style="width: 80%;">
</colgroup>
<tbody>
<tr>
<td class="tableblock halign-left valign-top"><p class="tableblock">CC</p></td>
<td class="tableblock halign-left valign-top"><p class="tableblock">Datasets related to the Cryosphere in the context of the CryoClim
project.</p></td>
</tr>
<tr>
<td class="tableblock halign-left valign-top"><p class="tableblock">NMAP</p></td>
<td class="tableblock halign-left valign-top"><p class="tableblock">Remote sensing datasets or higher order products based on remote
sensing datasets generated in the context of the Norwegian Satellite
Earth Observation Database for Marine and Polar Research (NORMAP).</p></td>
</tr>
<tr>
<td class="tableblock halign-left valign-top"><p class="tableblock">ADC</p></td>
<td class="tableblock halign-left valign-top"><p class="tableblock">Datasets related to the Arctic Data Centre. This is the fall back
collection, but it might be that some datasets are not officially part
of the ADC collection and thus should only be searchable, but not
exported using OAI-PMH.</p></td>
</tr>
<tr>
<td class="tableblock halign-left valign-top"><p class="tableblock">GCW</p></td>
<td class="tableblock halign-left valign-top"><p class="tableblock">Datasets related to the WMO Global Cryosphere Watch.</p></td>
</tr>
<tr>
<td class="tableblock halign-left valign-top"><p class="tableblock">NMDC</p></td>
<td class="tableblock halign-left valign-top"><p class="tableblock">Datasets relevant for the Norwegian Marine Data Centre. This is
basically datasets of a marine origin, regardless of whether they are of
operational or scientific origin.</p></td>
</tr>
<tr>
<td class="tableblock halign-left valign-top"><p class="tableblock">SIOS</p></td>
<td class="tableblock halign-left valign-top"><p class="tableblock">Datasets related to the Svalbard Integrated Arctic Earth
Observing System.</p></td>
</tr>
<tr>
<td class="tableblock halign-left valign-top"><p class="tableblock">NSDN</p></td>
<td class="tableblock halign-left valign-top"><p class="tableblock">Datasets related to the Norwegian Scientific Data Network
(NorDataNet).</p></td>
</tr>
<tr>
<td class="tableblock halign-left valign-top"><p class="tableblock">DOKI</p></td>
<td class="tableblock halign-left valign-top"><p class="tableblock">Datasets related to the national contribution to the
International Polar Year.</p></td>
</tr>
<tr>
<td class="tableblock halign-left valign-top"><p class="tableblock">DAM</p></td>
<td class="tableblock halign-left valign-top"><p class="tableblock">Datasets in the context of EU FP6 project DAMOCLES:</p></td>
</tr>
<tr>
<td class="tableblock halign-left valign-top"><p class="tableblock">ACCESS</p></td>
<td class="tableblock halign-left valign-top"><p class="tableblock">Datasets in the context of EU FP7 project ACCESS.</p></td>
</tr>
<tr>
<td class="tableblock halign-left valign-top"><p class="tableblock">NBS</p></td>
<td class="tableblock halign-left valign-top"><p class="tableblock">Datasets in the context of National Ground Segment for satellite
data. This is primarily Sentinel datasets.</p></td>
</tr>
<tr>
<td class="tableblock halign-left valign-top"><p class="tableblock">APPL</p></td>
<td class="tableblock halign-left valign-top"><p class="tableblock">Datasets in the context of EU H2020 project APPLICATE.</p></td>
</tr>
<tr>
<td class="tableblock halign-left valign-top"><p class="tableblock">YOPP</p></td>
<td class="tableblock halign-left valign-top"><p class="tableblock">Datasets in the context of YOPP.</p></td>
</tr>
</tbody>
</table>
<div class="paragraph">
<p><a href="#collection">Section 2.5</a></p>
</div>
</div>
<div class="sect2">
<h3 id="dataset-production-status-types"><a class="anchor" href="#dataset-production-status-types"></a>4.2. Dataset production status types</h3>
<table class="tableblock frame-all grid-all stretch">
<colgroup>
<col style="width: 20%;">
<col style="width: 80%;">
</colgroup>
<thead>
<tr>
<th class="tableblock halign-left valign-top">Code</th>
<th class="tableblock halign-left valign-top">Description</th>
</tr>
</thead>
<tbody>
<tr>
<td class="tableblock halign-left valign-top"><p class="tableblock">Planned</p></td>
<td class="tableblock halign-left valign-top"><p class="tableblock">Refers to data sets to be collected in the future and are thus
unavailable at the present time. For Example: The Hydro spacecraft has
not been launched, but information on planned data sets may be
available.</p></td>
</tr>
<tr>
<td class="tableblock halign-left valign-top"><p class="tableblock">In Work</p></td>
<td class="tableblock halign-left valign-top"><p class="tableblock">Refers to data sets currently undergoing production or data
that is continuously being collected or updated. For Example: data from
the AIRS instrument on Aqua is being collected continuously.</p></td>
</tr>
<tr>
<td class="tableblock halign-left valign-top"><p class="tableblock">Complete</p></td>
<td class="tableblock halign-left valign-top"><p class="tableblock">Refers to data sets in which no updates or further data
collection will be made. For Example: Nimbus-7 SMMR data collection has
been completed.</p></td>
</tr>
<tr>
<td class="tableblock halign-left valign-top"><p class="tableblock">Obsolete</p></td>
<td class="tableblock halign-left valign-top"><p class="tableblock">A new version of the dataset has been generated. The new
version should be used, this is kept for back tracing.</p></td>
</tr>
</tbody>
</table>
<div class="paragraph">
<p><a href="#dataset_production_status">Section 2.12</a></p>
</div>
</div>
<div class="sect2">
<h3 id="iso-to-mmd-mapping"><a class="anchor" href="#iso-to-mmd-mapping"></a>4.3. ISO to MMD mapping</h3>
<table class="tableblock frame-all grid-all stretch">
<colgroup>
<col style="width: 30%;">
<col style="width: 70%;">
</colgroup>
<thead>
<tr>
<th class="tableblock halign-left valign-top">ISO Code</th>
<th class="tableblock halign-left valign-top">MMD code</th>
</tr>
</thead>
<tbody>
<tr>
<td class="tableblock halign-left valign-top"><p class="tableblock">completed</p></td>
<td class="tableblock halign-left valign-top"><p class="tableblock">Complete</p></td>
</tr>
<tr>
<td class="tableblock halign-left valign-top"><p class="tableblock">historicalArchive</p></td>
<td class="tableblock halign-left valign-top"><p class="tableblock">Complete</p></td>
</tr>
<tr>
<td class="tableblock halign-left valign-top"><p class="tableblock">obsolete</p></td>
<td class="tableblock halign-left valign-top"><p class="tableblock">Obsolete</p></td>
</tr>
<tr>
<td class="tableblock halign-left valign-top"><p class="tableblock">onGoing</p></td>
<td class="tableblock halign-left valign-top"><p class="tableblock">In Work</p></td>
</tr>
<tr>
<td class="tableblock halign-left valign-top"><p class="tableblock">planned</p></td>
<td class="tableblock halign-left valign-top"><p class="tableblock">Planned</p></td>
</tr>
<tr>
<td class="tableblock halign-left valign-top"><p class="tableblock">required</p></td>
<td class="tableblock halign-left valign-top"><p class="tableblock">Planned</p></td>
</tr>
<tr>
<td class="tableblock halign-left valign-top"><p class="tableblock">underDevelopment</p></td>
<td class="tableblock halign-left valign-top"><p class="tableblock">Planned</p></td>
</tr>
</tbody>
</table>
</div>
<div class="sect2">
<h3 id="mmd-to-iso-mapping"><a class="anchor" href="#mmd-to-iso-mapping"></a>4.4. MMD to ISO mapping</h3>
<table class="tableblock frame-all grid-all stretch">
<colgroup>
<col style="width: 50%;">
<col style="width: 50%;">
</colgroup>
<thead>
<tr>
<th class="tableblock halign-left valign-top">MMD Code</th>
<th class="tableblock halign-left valign-top">ISO code</th>
</tr>
</thead>
<tbody>
<tr>
<td class="tableblock halign-left valign-top"><p class="tableblock">Planned</p></td>
<td class="tableblock halign-left valign-top"><p class="tableblock">Planned</p></td>
</tr>
<tr>
<td class="tableblock halign-left valign-top"><p class="tableblock">In Work</p></td>
<td class="tableblock halign-left valign-top"><p class="tableblock">onGoing</p></td>
</tr>
<tr>
<td class="tableblock halign-left valign-top"><p class="tableblock">Complete</p></td>
<td class="tableblock halign-left valign-top"><p class="tableblock">Complete</p></td>
</tr>
<tr>
<td class="tableblock halign-left valign-top"><p class="tableblock">Obsolete</p></td>
<td class="tableblock halign-left valign-top"><p class="tableblock">obsolete</p></td>
</tr>
</tbody>
</table>
</div>
<div class="sect2">
<h3 id="operational-status"><a class="anchor" href="#operational-status"></a>4.5. Operational status</h3>
<table class="tableblock frame-all grid-all stretch">
<colgroup>
<col style="width: 20%;">
<col style="width: 80%;">
</colgroup>
<thead>
<tr>
<th class="tableblock halign-left valign-top">Code</th>
<th class="tableblock halign-left valign-top">Description</th>
</tr>
</thead>
<tbody>
<tr>
<td class="tableblock halign-left valign-top"><p class="tableblock">Operational</p></td>
<td class="tableblock halign-left valign-top"><p class="tableblock">This is used to tag datasets that are continously being
evaluated and validated. The production of the data is under the
responsibility of an authority and follows a review and documentation
process. Operational data are generated on a continuous basis with a
temporal perspective.</p></td>
</tr>
<tr>
<td class="tableblock halign-left valign-top"><p class="tableblock">Pre-Operational</p></td>
<td class="tableblock halign-left valign-top"><p class="tableblock">This is used to describe data that are under review
for becoming the next operational delivery. It is usually produced
continuously, but not necessarily distributed to users not specifically.
It covers the intermediate step between Experimental and Operational.</p></td>
</tr>
<tr>
<td class="tableblock halign-left valign-top"><p class="tableblock">Experimental</p></td>
<td class="tableblock halign-left valign-top"><p class="tableblock">This is used to describe data that belongs to a
development and production chain that provides operational data. It is
the first step in the process of becoming operational.</p></td>
</tr>
<tr>
<td class="tableblock halign-left valign-top"><p class="tableblock">Scientific</p></td>
<td class="tableblock halign-left valign-top"><p class="tableblock">This is used to describe purely scientific products. That
is products generated through scientific projects and usually with a
limited temporal perspective.</p></td>
</tr>
</tbody>
</table>
<div class="paragraph">
<p><a href="#operational_status">Section 2.14</a></p>
</div>
</div>
<div class="sect2">
<h3 id="access-constraints"><a class="anchor" href="#access-constraints"></a>4.6. Access constraints</h3>
<table class="tableblock frame-all grid-all stretch">
<colgroup>
<col style="width: 20%;">
<col style="width: 80%;">
</colgroup>
<thead>
<tr>
<th class="tableblock halign-left valign-top">Code</th>
<th class="tableblock halign-left valign-top">Description</th>
</tr>
</thead>
<tbody>
<tr>
<td class="tableblock halign-left valign-top"><p class="tableblock">Open</p></td>
<td class="tableblock halign-left valign-top"><p class="tableblock">These data are freely available to everyone and can be made
available without any restrictions.</p></td>
</tr>
<tr>
<td class="tableblock halign-left valign-top"><p class="tableblock">Registered users only (automated approval)</p></td>
<td class="tableblock halign-left valign-top"><p class="tableblock">These data are available
for users as long as they register with name, affiliation, and a valid
email address. The verification process can be automated.</p></td>
</tr>
<tr>
<td class="tableblock halign-left valign-top"><p class="tableblock">Registered users only (manual approval required)</p></td>
<td class="tableblock halign-left valign-top"><p class="tableblock">These data are
available for users as long as they register with name, affiliation, and
a valid email address. The verification process must be manual.</p></td>
</tr>
<tr>
<td class="tableblock halign-left valign-top"><p class="tableblock">Restricted to a community</p></td>
<td class="tableblock halign-left valign-top"><p class="tableblock">These data are available for users within a
restricted community. This community determines the authorization
mechansim to utilise whether this being IP-address, community specific
users names or other.</p></td>
</tr>
<tr>
<td class="tableblock halign-left valign-top"><p class="tableblock">Restricted access to metadata</p></td>
<td class="tableblock halign-left valign-top"><p class="tableblock">Information on these data MUST NOT be
exposed externally. This implies that neither metadata can be exposed
externally.</p></td>
</tr>
</tbody>
</table>
<div class="paragraph">
<p><a href="#access_constraint">Section 2.15</a></p>
</div>
</div>
<div class="sect2">
<h3 id="use-constraints"><a class="anchor" href="#use-constraints"></a>4.7. Use constraints</h3>
<table class="tableblock frame-all grid-all stretch">
<colgroup>
<col style="width: 33.3333%;">
<col style="width: 33.3333%;">
<col style="width: 33.3334%;">
</colgroup>
<thead>
<tr>
<th class="tableblock halign-left valign-top">Identifier</th>
<th class="tableblock halign-left valign-top">Resource</th>
<th class="tableblock halign-left valign-top">Description</th>
</tr>
</thead>
<tbody>
<tr>
<td class="tableblock halign-left valign-top"><p class="tableblock">CC0-1.0</p></td>
<td class="tableblock halign-left valign-top"><p class="tableblock"><a href="http://spdx.org/licenses/CC0-1.0" class="bare">http://spdx.org/licenses/CC0-1.0</a></p></td>
<td class="tableblock halign-left valign-top"><p class="tableblock">Public domain. All rights for these data are waived. The person who associated a work with this deed has dedicated the work to the public domain by waiving all of his or her rights to the work worldwide under copyright law, including all related and neighboring rights, to the extent allowed by law. This is relevant to release datasets into the public domain.</p></td>
</tr>
<tr>
<td class="tableblock halign-left valign-top"><p class="tableblock">CC-BY-4.0</p></td>
<td class="tableblock halign-left valign-top"><p class="tableblock"><a href="http://spdx.org/licenses/CC-BY-4.0" class="bare">http://spdx.org/licenses/CC-BY-4.0</a></p></td>
<td class="tableblock halign-left valign-top"><p class="tableblock">Attribution alone. This license lets others distribute, remix, adapt, and build upon your work, even commercially, as long as they credit you for the original creation. This is the most accommodating of licenses offered. Recommended for maximum dissemination and use of licensed materials.</p></td>
</tr>
<tr>
<td class="tableblock halign-left valign-top"><p class="tableblock">CC-BY-SA-4.0</p></td>
<td class="tableblock halign-left valign-top"><p class="tableblock"><a href="http://spdx.org/licenses/CC-BY-SA-4.0" class="bare">http://spdx.org/licenses/CC-BY-SA-4.0</a></p></td>
<td class="tableblock halign-left valign-top"><p class="tableblock">Attribution + ShareAlike. This license lets others remix, adapt, and build upon your work even for commercial purposes, as long as they credit you and license their new creations under the identical terms. This license is often compared to “copyleft” free and open source software licenses. All new works based on yours will carry the same license, so any derivatives will also allow commercial use. This is the license used by Wikipedia, and is recommended for materials that would benefit from incorporating content from Wikipedia and similarly licensed projects.</p></td>
</tr>
<tr>
<td class="tableblock halign-left valign-top"><p class="tableblock">CC-BY-NC-4.0</p></td>
<td class="tableblock halign-left valign-top"><p class="tableblock"><a href="http://spdx.org/licenses/CC-BY-NC-4.0" class="bare">http://spdx.org/licenses/CC-BY-NC-4.0</a></p></td>
<td class="tableblock halign-left valign-top"><p class="tableblock">Attribution + Noncommercial. This license lets others remix, adapt, and build upon your work non-commercially, and although their new works must also acknowledge you and be non-commercial, they don’t have to license their derivative works on the same terms.</p></td>
</tr>
<tr>
<td class="tableblock halign-left valign-top"><p class="tableblock">CC-BY-NC-SA-4.0</p></td>
<td class="tableblock halign-left valign-top"><p class="tableblock"><a href="http://spdx.org/licenses/CC-BY-NC-SA-4.0" class="bare">http://spdx.org/licenses/CC-BY-NC-SA-4.0</a></p></td>
<td class="tableblock halign-left valign-top"><p class="tableblock">Attribution + Noncommercial + ShareAlike. This license lets others remix, adapt, and build upon your work non-commercially, as long as they credit you and license their new creations under the identical terms.</p></td>
</tr>
<tr>
<td class="tableblock halign-left valign-top"><p class="tableblock">CC-BY-ND-4.0</p></td>
<td class="tableblock halign-left valign-top"><p class="tableblock"><a href="http://spdx.org/licenses/CC-BY-ND-4.0" class="bare">http://spdx.org/licenses/CC-BY-ND-4.0</a></p></td>
<td class="tableblock halign-left valign-top"><p class="tableblock">Attribution + NoDerivatives. This license lets others reuse the work for any purpose, including commercially; however, it cannot be shared with others in adapted form, and credit must be provided to you.</p></td>
</tr>
<tr>
<td class="tableblock halign-left valign-top"><p class="tableblock">CC-BY-NC-ND-4.0</p></td>
<td class="tableblock halign-left valign-top"><p class="tableblock"><a href="http://spdx.org/licenses/CC-BY-NC-ND-4.0" class="bare">http://spdx.org/licenses/CC-BY-NC-ND-4.0</a></p></td>
<td class="tableblock halign-left valign-top"><p class="tableblock">Attribution + Noncommercial + NoDerivatives. This license is the most restrictive of our six main licenses, only allowing others to download your works and share them with others as long as they credit you, but they can’t change them in any way or use them commercially.</p></td>
</tr>
</tbody>
</table>
<div class="paragraph">
<p><a href="#use_constraint">Section 2.16</a></p>
</div>
</div>
<div class="sect2">
<h3 id="activity-type"><a class="anchor" href="#activity-type"></a>4.8. Activity type</h3>
<div class="paragraph">
<p>Controlled vocabulary used to describe activity types. Rather than using
the term observation type or platform which possibly could describe the
nature of observed datasets, activity type is used to filter between
both observations and simulations that possibly are describing the same
phenomena. Activity types are used to identify the origin of the dataset
documented within METAMOD. This is not an identification of the
observation platform (e.g. specific vessel, SYNOP station or satellite),
but more the nature of the generation process (e.g. simulation, in situ
observation, remote sensing etc). It is useful in the context of
filtering data when searching for relevant datasets.</p>
</div>
<table class="tableblock frame-all grid-all stretch">
<colgroup>
<col style="width: 30%;">
<col style="width: 70%;">
</colgroup>
<thead>
<tr>
<th class="tableblock halign-left valign-top">Code</th>
<th class="tableblock halign-left valign-top">Description</th>
</tr>
</thead>
<tbody>
<tr>
<td class="tableblock halign-left valign-top"><p class="tableblock">Aircraft</p></td>
<td class="tableblock halign-left valign-top"><p class="tableblock">Observations made during a flight trajectory. The
observations caninclude remote sensing instruments, dropsondes or in
situ measurements.Both manned and unmanned vehicles are covered by this
term. The outputis typically a trajectory, but could also be profiles or
points.</p></td>
</tr>
<tr>
<td class="tableblock halign-left valign-top"><p class="tableblock">Space Borne Instrument</p></td>
<td class="tableblock halign-left valign-top"><p class="tableblock">Observations or analysed products based upon
data from a space borneinstrument (typically onboard a satellite). The
nature of the output is typically gridded of type imagery or profiles.</p></td>
</tr>
<tr>
<td class="tableblock halign-left valign-top"><p class="tableblock">Numerical Simulation</p></td>
<td class="tableblock halign-left valign-top"><p class="tableblock">Data are generated by the use of a numerical
simulation of theatmosphere, the ocean, the climate or similar.
Statistical analysis is not covered by this.</p></td>
</tr>
<tr>
<td class="tableblock halign-left valign-top"><p class="tableblock">Climate Indicator</p></td>
<td class="tableblock halign-left valign-top"><p class="tableblock">This indicates a dataset that has been generated by
analysis of somedata with the emphasis on being representative in a
climate context (e.g. consistent in time). Furthermore, a climate
indicator is a "compact" representation of the feature studied (e.g. the
temporal evolution of area covered by sea ice in the Arctic). Climate
Indicatorsare frequently linked to GCOS requirements.</p></td>
</tr>
<tr>
<td class="tableblock halign-left valign-top"><p class="tableblock">In Situ Land-based station(Land station) (Field Experiment)</p></td>
<td class="tableblock halign-left valign-top"><p class="tableblock">This is
used to tag datasets generated from a site located on land. Thiscan be a
permanent (e.g. a SYNOP or TEMP station) or a temporary site (e.g. a
field experiment).</p></td>
</tr>
<tr>
<td class="tableblock halign-left valign-top"><p class="tableblock">In Situ Ship-based station(Cruise)</p></td>
<td class="tableblock halign-left valign-top"><p class="tableblock">This is used to identify datasets
generated during cruises. Typically it describes a full dataset
generated in a context, possibly describing both ocean and atmospheric
conditions.</p></td>
</tr>
<tr>
<td class="tableblock halign-left valign-top"><p class="tableblock">In Situ Ocean fixed station(Moored instrument)</p></td>
<td class="tableblock halign-left valign-top"><p class="tableblock">This is used to
describe ocean stations that are fixed in space.Typically this is
moorings, anchored buoys, oil rigs etc.</p></td>
</tr>
<tr>
<td class="tableblock halign-left valign-top"><p class="tableblock">In Situ Ocean moving station(Float)</p></td>
<td class="tableblock halign-left valign-top"><p class="tableblock">This is used to describe ocean
stations that are moving around.Typically this is gliders and drifting
buoys.</p></td>
</tr>
<tr>
<td class="tableblock halign-left valign-top"><p class="tableblock">In Situ Ice-based station(Ice station) (Field Experiment)</p></td>
<td class="tableblock halign-left valign-top"><p class="tableblock">This is used
to tag datasets generated from a site located on driftingsea ice or some
other ice sheet (possibly on land but moving). It typically describes a
temporary site (e.g. a field experiment). It would also be used to
describe ships frozen in ice and drifting e.g. across the Arctic as well
as Ice Thethered Platforms (ITP) and Ice Mass BalanceBuoys (IMBB).</p></td>
</tr>
<tr>
<td class="tableblock halign-left valign-top"><p class="tableblock">Interview/Questionnaire(Interview) (Questionnaire)</p></td>
<td class="tableblock halign-left valign-top"><p class="tableblock">This is not much
used within environmental science, but comes in usefulsometimes. It is
used to cover the results of interviews and questionnaires especially in
interdisciplinary science.</p></td>
</tr>
<tr>
<td class="tableblock halign-left valign-top"><p class="tableblock">Maps/Charts/Photographs(Maps) (Charts)(Photographs)</p></td>
<td class="tableblock halign-left valign-top"><p class="tableblock">This is used to
tag datasets containing imagery or PDF documents. Thiscould e.g. be a
time lapse photographic session of a specific site illustrating e.g.
snow cover or cloud cover. It can also be used to tagdocuments or maps
describing the nature of a field station. It would then require datasets
to be linked (which currently is not supported).</p></td>
</tr>
</tbody>
</table>
<div class="paragraph">
<p><a href="#activity_type">Section 2.27</a></p>
</div>
</div>
<div class="sect2">
<h3 id="variable-parameter-descriptions"><a class="anchor" href="#variable-parameter-descriptions"></a>4.9. Variable/parameter descriptions</h3>
<div class="paragraph">
<p>For description of parameters MMD is currently relying on GCMD Science
Keywords. The GCMD Science Keywords are available in multiple forms.</p>
</div>
<div class="paragraph">
<p>GCMD Science Keywords</p>
</div>
<div class="olist arabic">
<ol class="arabic">
<li>
<p><a href="https://gcmdservices.gsfc.nasa.gov/kms/concepts/concept_scheme/sciencekeywords/?format=csv" class="bare">https://gcmdservices.gsfc.nasa.gov/kms/concepts/concept_scheme/sciencekeywords/?format=csv</a> comma separated file</p>
</li>
<li>
<p><a href="https://gcmdservices.gsfc.nasa.gov/kms/concepts/concept_scheme/sciencekeywords/?format=json" class="bare">https://gcmdservices.gsfc.nasa.gov/kms/concepts/concept_scheme/sciencekeywords/?format=json</a> JSON</p>
</li>
<li>
<p><a href="https://gcmdservices.gsfc.nasa.gov/kms/concepts/concept_scheme/sciencekeywords/?format=rdf" class="bare">https://gcmdservices.gsfc.nasa.gov/kms/concepts/concept_scheme/sciencekeywords/?format=rdf</a> RDF</p>
</li>
<li>
<p><a href="https://gcmdservices.gsfc.nasa.gov/kms/capabilities?format=html" class="bare">https://gcmdservices.gsfc.nasa.gov/kms/capabilities?format=html</a> API</p>
</li>
</ol>
</div>
<div class="paragraph">
<p>However many datasets are encoded using the
<a href="http://cfconventions.org">Climate and Forecast convention</a>. In this CF
Standard Names are used. These are available through
<a href="http://cfconventions.org/Data/cf-standard-names/70/build/cf-standard-name-table.html" class="bare">http://cfconventions.org/Data/cf-standard-names/70/build/cf-standard-name-table.html</a> and can be converted to GCMD Science Keywords using
<a href="http://dap.onc.uvic.ca/erddap/convert/keywords.html" class="bare">http://dap.onc.uvic.ca/erddap/convert/keywords.html</a> (further information
to be provided).</p>
</div>
<div class="paragraph">
<p>For observational data WMO Integrated Global Observing System (WIGOS)
observed parameter descriptions can be used. These are available at
<a href="https://codes.wmo.int/wmdr/" class="bare">https://codes.wmo.int/wmdr/</a>. Use information from the sections on observed
variable.</p>
</div>
<div class="paragraph">
<p><a href="#keywords">Section 2.24</a></p>
</div>
</div>
<div class="sect2">
<h3 id="platform-1"><a class="anchor" href="#platform-1"></a>4.10. Platform</h3>
<table class="tableblock frame-all grid-all stretch">
<colgroup>
<col style="width: 14.2857%;">
<col style="width: 28.5714%;">
<col style="width: 57.1429%;">
</colgroup>
<thead>
<tr>
<th class="tableblock halign-left valign-top">Short name</th>
<th class="tableblock halign-left valign-top">Long name</th>
<th class="tableblock halign-left valign-top">Resource</th>
</tr>
</thead>
<tbody>
<tr>
<td class="tableblock halign-left valign-top"><p class="tableblock">S1A</p></td>
<td class="tableblock halign-left valign-top"><p class="tableblock">Sentinel-1A</p></td>
<td class="tableblock halign-left valign-top"><p class="tableblock"><a href="https://www.wmo-sat.info/oscar/satellites/view/396" class="bare">https://www.wmo-sat.info/oscar/satellites/view/396</a></p></td>
</tr>
<tr>
<td class="tableblock halign-left valign-top"><p class="tableblock">S1B</p></td>
<td class="tableblock halign-left valign-top"><p class="tableblock">Sentinel-1B</p></td>
<td class="tableblock halign-left valign-top"><p class="tableblock"><a href="https://www.wmo-sat.info/oscar/satellites/view/397" class="bare">https://www.wmo-sat.info/oscar/satellites/view/397</a></p></td>
</tr>
<tr>
<td class="tableblock halign-left valign-top"><p class="tableblock">S2A</p></td>
<td class="tableblock halign-left valign-top"><p class="tableblock">Sentinel-2A</p></td>
<td class="tableblock halign-left valign-top"><p class="tableblock"><a href="https://www.wmo-sat.info/oscar/satellites/view/398" class="bare">https://www.wmo-sat.info/oscar/satellites/view/398</a></p></td>
</tr>
<tr>
<td class="tableblock halign-left valign-top"><p class="tableblock">S2B</p></td>
<td class="tableblock halign-left valign-top"><p class="tableblock">Sentinel-2B</p></td>
<td class="tableblock halign-left valign-top"><p class="tableblock"><a href="https://www.wmo-sat.info/oscar/satellites/view/399" class="bare">https://www.wmo-sat.info/oscar/satellites/view/399</a></p></td>
</tr>
<tr>
<td class="tableblock halign-left valign-top"><p class="tableblock">S3A</p></td>
<td class="tableblock halign-left valign-top"><p class="tableblock">Sentinel-3A</p></td>
<td class="tableblock halign-left valign-top"><p class="tableblock"><a href="https://www.wmo-sat.info/oscar/satellites/view/400" class="bare">https://www.wmo-sat.info/oscar/satellites/view/400</a></p></td>
</tr>
<tr>
<td class="tableblock halign-left valign-top"><p class="tableblock">S3B</p></td>
<td class="tableblock halign-left valign-top"><p class="tableblock">Sentinel-3B</p></td>
<td class="tableblock halign-left valign-top"><p class="tableblock"><a href="https://www.wmo-sat.info/oscar/satellites/view/802" class="bare">https://www.wmo-sat.info/oscar/satellites/view/802</a></p></td>
</tr>
</tbody>
</table>
<div class="paragraph">
<p><a href="#platform">Section 2.26</a></p>
</div>
</div>
<div class="sect2">
<h3 id="instruments"><a class="anchor" href="#instruments"></a>4.11. Instruments</h3>
<table class="tableblock frame-all grid-all stretch">
<colgroup>
<col style="width: 12.5%;">
<col style="width: 25%;">
<col style="width: 62.5%;">
</colgroup>
<thead>
<tr>
<th class="tableblock halign-left valign-top">Short name</th>
<th class="tableblock halign-left valign-top">Long name</th>
<th class="tableblock halign-left valign-top">Resource</th>
</tr>
</thead>
<tbody>
<tr>
<td class="tableblock halign-left valign-top"><p class="tableblock">SAR-C</p></td>
<td class="tableblock halign-left valign-top"><p class="tableblock">Synthetic Aperture Radar (C-band)</p></td>
<td class="tableblock halign-left valign-top"><p class="tableblock"><a href="https://www.wmo-sat.info/oscar/instruments/view/450" class="bare">https://www.wmo-sat.info/oscar/instruments/view/450</a></p></td>
</tr>
<tr>
<td class="tableblock halign-left valign-top"><p class="tableblock">MSI</p></td>
<td class="tableblock halign-left valign-top"><p class="tableblock">Multi-Spectral Imager for Sentinel-2</p></td>
<td class="tableblock halign-left valign-top"><p class="tableblock"><a href="https://www.wmo-sat.info/oscar/instruments/view/312" class="bare">https://www.wmo-sat.info/oscar/instruments/view/312</a></p></td>
</tr>
<tr>
<td class="tableblock halign-left valign-top"><p class="tableblock">OLCI</p></td>
<td class="tableblock halign-left valign-top"><p class="tableblock">Ocean and Land Colour Imager</p></td>
<td class="tableblock halign-left valign-top"><p class="tableblock"><a href="https://www.wmo-sat.info/oscar/instruments/view/374" class="bare">https://www.wmo-sat.info/oscar/instruments/view/374</a></p></td>
</tr>
<tr>
<td class="tableblock halign-left valign-top"><p class="tableblock">SLSTR</p></td>
<td class="tableblock halign-left valign-top"><p class="tableblock">Sea and Land Surface Temperature Radiometer</p></td>
<td class="tableblock halign-left valign-top"><p class="tableblock"><a href="https://www.wmo-sat.info/oscar/instruments/view/518" class="bare">https://www.wmo-sat.info/oscar/instruments/view/518</a></p></td>
</tr>
<tr>
<td class="tableblock halign-left valign-top"><p class="tableblock">MWR</p></td>
<td class="tableblock halign-left valign-top"><p class="tableblock">Micro-Wave Radiometer</p></td>
<td class="tableblock halign-left valign-top"><p class="tableblock"><a href="https://www.wmo-sat.info/oscar/instruments/view/348" class="bare">https://www.wmo-sat.info/oscar/instruments/view/348</a></p></td>
</tr>
</tbody>
</table>
<div class="paragraph">
<p><a href="#platform">Section 2.26</a></p>
</div>
</div>
<div class="sect2">
<h3 id="instrument-modes"><a class="anchor" href="#instrument-modes"></a>4.12. Instrument modes</h3>
<table class="tableblock frame-all grid-all stretch">
<colgroup>
<col style="width: 12.5%;">
<col style="width: 87.5%;">
</colgroup>
<thead>
<tr>
<th class="tableblock halign-left valign-top">Code</th>
<th class="tableblock halign-left valign-top">Description</th>
</tr>
</thead>
<tbody>
<tr>
<td class="tableblock halign-left valign-top"><p class="tableblock">SM</p></td>
<td class="tableblock halign-left valign-top"><p class="tableblock">StripMap. Relates to Sentinel-1</p></td>
</tr>
<tr>
<td class="tableblock halign-left valign-top"><p class="tableblock">IW</p></td>
<td class="tableblock halign-left valign-top"><p class="tableblock">ScanSAR - Interferometric Wide Swath. Relates to Sentinel-1</p></td>
</tr>
<tr>
<td class="tableblock halign-left valign-top"><p class="tableblock">EW</p></td>
<td class="tableblock halign-left valign-top"><p class="tableblock">ScanSAR - Extra-Wide Swath. Relates to Sentinel-1</p></td>
</tr>
<tr>
<td class="tableblock halign-left valign-top"><p class="tableblock">WV</p></td>
<td class="tableblock halign-left valign-top"><p class="tableblock">Wave Mode. Relates to Sentinel-1</p></td>
</tr>
</tbody>
</table>
<div class="paragraph">
<p><a href="#platform">Section 2.26</a></p>
</div>
</div>
<div class="sect2">
<h3 id="polarisation-modes"><a class="anchor" href="#polarisation-modes"></a>4.13. Polarisation modes</h3>
<table class="tableblock frame-all grid-all stretch">
<colgroup>
<col style="width: 10%;">
<col style="width: 90%;">
</colgroup>
<thead>
<tr>
<th class="tableblock halign-left valign-top">Code</th>
<th class="tableblock halign-left valign-top">Description</th>
</tr>
</thead>
<tbody>
<tr>
<td class="tableblock halign-left valign-top"><p class="tableblock">HH</p></td>
<td class="tableblock halign-left valign-top"><p class="tableblock">Horisontally transmitted and Horisontally received</p></td>
</tr>
<tr>
<td class="tableblock halign-left valign-top"><p class="tableblock">VV</p></td>
<td class="tableblock halign-left valign-top"><p class="tableblock">Vertically transmitted and Vertically received</p></td>
</tr>
<tr>
<td class="tableblock halign-left valign-top"><p class="tableblock">HH+HV</p></td>
<td class="tableblock halign-left valign-top"></td>
</tr>
<tr>
<td class="tableblock halign-left valign-top"><p class="tableblock">VV+VH</p></td>
<td class="tableblock halign-left valign-top"></td>
</tr>
<tr>
<td class="tableblock halign-left valign-top"><p class="tableblock">HV+HH</p></td>
<td class="tableblock halign-left valign-top"></td>
</tr>
<tr>
<td class="tableblock halign-left valign-top"><p class="tableblock">VH+VV</p></td>
<td class="tableblock halign-left valign-top"></td>
</tr>
</tbody>
</table>
<div class="paragraph">
<p><a href="#platform">Section 2.26</a></p>
</div>
</div>
<div class="sect2">
<h3 id="product-type"><a class="anchor" href="#product-type"></a>4.14. Product type</h3>
<table class="tableblock frame-all grid-all stretch">
<colgroup>
<col style="width: 10%;">
<col style="width: 20%;">
<col style="width: 70%;">
</colgroup>
<thead>
<tr>
<th class="tableblock halign-left valign-top">Code</th>
<th class="tableblock halign-left valign-top">Content</th>
<th class="tableblock halign-left valign-top">Description</th>
</tr>
</thead>
<tbody>
<tr>
<td class="tableblock halign-left valign-top"><p class="tableblock">SLC</p></td>
<td class="tableblock halign-left valign-top"><p class="tableblock">Single Look Complex</p></td>
<td class="tableblock halign-left valign-top"><p class="tableblock">Single Look Complex (SLC) products consist of
focused SAR data, geo-referenced using orbit and attitude data from the
satellite, and provided in slant-range geometry.</p></td>
</tr>
<tr>
<td class="tableblock halign-left valign-top"><p class="tableblock">GRD</p></td>
<td class="tableblock halign-left valign-top"><p class="tableblock">Ground Range Detected</p></td>
<td class="tableblock halign-left valign-top"><p class="tableblock">Ground Range Detected (GRD) products
consist of focused SAR data that has been detected, multi-looked and
projected to ground range using an Earth ellipsoid model such as WGS84.</p></td>
</tr>
<tr>
<td class="tableblock halign-left valign-top"><p class="tableblock">OCN</p></td>
<td class="tableblock halign-left valign-top"><p class="tableblock">Ocean</p></td>
<td class="tableblock halign-left valign-top"><p class="tableblock">Ocean (OCN) products for wind, wave and currents
applications derived from the SAR data.</p></td>
</tr>
</tbody>
</table>
<div class="paragraph">
<p><a href="#platform">Section 2.26</a></p>
</div>
</div>
<div class="sect2">
<h3 id="contact-roles"><a class="anchor" href="#contact-roles"></a>4.15. Contact roles</h3>
<table class="tableblock frame-all grid-all stretch">
<colgroup>
<col style="width: 20%;">
<col style="width: 80%;">
</colgroup>
<thead>
<tr>
<th class="tableblock halign-left valign-top">Code</th>
<th class="tableblock halign-left valign-top">Description</th>
</tr>
</thead>
<tbody>
<tr>
<td class="tableblock halign-left valign-top"><p class="tableblock">Investigator</p></td>
<td class="tableblock halign-left valign-top"><p class="tableblock">The person who headed the investigation or experiment
that resulted in the acquisition of the data described (i.e., Principal
Investigator, Experiment Team Leader) and knows the details on data
collection and processing.</p></td>
</tr>
<tr>
<td class="tableblock halign-left valign-top"><p class="tableblock">Technical contact</p></td>
<td class="tableblock halign-left valign-top"><p class="tableblock">The person who is knowledgeable about the technical
content of the data (quality, processing methods, units, available
software for further processing)</p></td>
</tr>
<tr>
<td class="tableblock halign-left valign-top"><p class="tableblock">Metadata author</p></td>
<td class="tableblock halign-left valign-top"><p class="tableblock">The main responsible person for the generation of the
metadata for this dataset. Other people could have been involved, but
this is the main contact with regard to the metadata.</p></td>
</tr>
</tbody>
</table>
<div class="paragraph">
<p><a href="#personnel">Section 2.17</a></p>
</div>
</div>
<div class="sect2">
<h3 id="mmd-to-iso-mapping-1"><a class="anchor" href="#mmd-to-iso-mapping-1"></a>4.16. MMD to ISO mapping</h3>
<table class="tableblock frame-all grid-all stretch">
<colgroup>
<col style="width: 50%;">
<col style="width: 50%;">
</colgroup>
<thead>
<tr>
<th class="tableblock halign-left valign-top">MMD Code</th>
<th class="tableblock halign-left valign-top">ISO code</th>
</tr>
</thead>
<tbody>
<tr>
<td class="tableblock halign-left valign-top"><p class="tableblock">Investigator</p></td>
<td class="tableblock halign-left valign-top"><p class="tableblock">principalInvestigator</p></td>
</tr>
<tr>
<td class="tableblock halign-left valign-top"><p class="tableblock">Technical contact</p></td>
<td class="tableblock halign-left valign-top"><p class="tableblock">pointOfContact</p></td>
</tr>
<tr>
<td class="tableblock halign-left valign-top"><p class="tableblock">Metadata author</p></td>
<td class="tableblock halign-left valign-top"><p class="tableblock">author</p></td>
</tr>
</tbody>
</table>
</div>
<div class="sect2">
<h3 id="iso-topic-categories"><a class="anchor" href="#iso-topic-categories"></a>4.17. ISO Topic categories</h3>
<table class="tableblock frame-all grid-all stretch">
<colgroup>
<col style="width: 30%;">
<col style="width: 70%;">
</colgroup>
<thead>
<tr>
<th class="tableblock halign-left valign-top">Code</th>
<th class="tableblock halign-left valign-top">Description</th>
</tr>
</thead>
<tbody>
<tr>
<td class="tableblock halign-left valign-top"><p class="tableblock">farming</p></td>
<td class="tableblock halign-left valign-top"><p class="tableblock">earing of animals or cultivation of plants. For example,
resources describing irrigation, aquaculture, herding, and pests and
diseases affecting crops and livestock.</p></td>
</tr>
<tr>
<td class="tableblock halign-left valign-top"><p class="tableblock">biota</p></td>
<td class="tableblock halign-left valign-top"><p class="tableblock">naturally occurring flora and fauna. For example, resources
describing wildlife, biological sciences, ecology, wilderness, sea life,
wetlands, and habitats.</p></td>
</tr>
<tr>
<td class="tableblock halign-left valign-top"><p class="tableblock">boundaries</p></td>
<td class="tableblock halign-left valign-top"><p class="tableblock">legal land descriptions.</p></td>
</tr>
<tr>
<td class="tableblock halign-left valign-top"><p class="tableblock">climatologyMeteorologyAtmosphere</p></td>
<td class="tableblock halign-left valign-top"><p class="tableblock">atmospheric processes and phenomena.
For example, resources describing cloud cover, weather, atmospheric
conditions, climate change, and precipitation.</p></td>
</tr>
<tr>
<td class="tableblock halign-left valign-top"><p class="tableblock">economy</p></td>
<td class="tableblock halign-left valign-top"><p class="tableblock">economic activities or employment. For example, resources
describing labor, revenue, commerce, industry, tourism and ecotourism,
forestry, fisheries, commercial or subsistence hunting, and exploration
and exploitation of resources such as minerals, oil, and gas.</p></td>
</tr>
<tr>
<td class="tableblock halign-left valign-top"><p class="tableblock">elevation</p></td>
<td class="tableblock halign-left valign-top"><p class="tableblock">height above or below sea level. For example, resources
describing altitude, bathymetry, digital elevation models, slope, and
products derived from this information.</p></td>
</tr>
<tr>
<td class="tableblock halign-left valign-top"><p class="tableblock">environment</p></td>
<td class="tableblock halign-left valign-top"><p class="tableblock">environmental resources, protection, and conservation. For
example, resources describing pollution, waste storage and treatment,
environmental impact assessment, environmental risk, and nature
reserves.</p></td>
</tr>
<tr>
<td class="tableblock halign-left valign-top"><p class="tableblock">geoscientificinformation</p></td>
<td class="tableblock halign-left valign-top"><p class="tableblock">earth sciences. For example, resources
describing geophysical features and processes, minerals, the
composition, structure and origin of the earth’s rocks, earthquakes,
volcanic activity, landslides, gravity information, soils, permafrost,
hydrogeology, and erosion.</p></td>
</tr>
<tr>
<td class="tableblock halign-left valign-top"><p class="tableblock">health</p></td>
<td class="tableblock halign-left valign-top"><p class="tableblock">health services, human ecology, and safety. For example,
resources describing human disease and illness, factors affecting
health, hygiene, mental and physical health, substance abuse, and health
services.</p></td>
</tr>
<tr>
<td class="tableblock halign-left valign-top"><p class="tableblock">imageryBaseMapsEarthCover</p></td>
<td class="tableblock halign-left valign-top"><p class="tableblock">base maps. For example, resources describing
land cover, topographic maps, and classified and unclassified images.</p></td>
</tr>
<tr>
<td class="tableblock halign-left valign-top"><p class="tableblock">intelligenceMilitary</p></td>
<td class="tableblock halign-left valign-top"><p class="tableblock">military bases, structures, and activities. For
example, resources describing barracks, training grounds, military
transportation, and information collection.</p></td>
</tr>
<tr>
<td class="tableblock halign-left valign-top"><p class="tableblock">inlandWaters</p></td>
<td class="tableblock halign-left valign-top"><p class="tableblock">inland water features, drainage systems, and their
characteristics. For example, resources describing rivers and glaciers,
salt lakes, water use plans, dams, currents, floods, water quality, and
hydrographic charts.</p></td>
</tr>
<tr>
<td class="tableblock halign-left valign-top"><p class="tableblock">location</p></td>
<td class="tableblock halign-left valign-top"><p class="tableblock">positional information and services. For example, resources
describing addresses, geodetic networks, postal zones and services,
control points, and place names.</p></td>
</tr>
<tr>
<td class="tableblock halign-left valign-top"><p class="tableblock">oceans</p></td>
<td class="tableblock halign-left valign-top"><p class="tableblock">features and characteristics of salt water bodies excluding
inland waters. For example, resources describing tides, tidal waves,
coastal information, and reefs.</p></td>
</tr>
<tr>
<td class="tableblock halign-left valign-top"><p class="tableblock">planningCadastre</p></td>
<td class="tableblock halign-left valign-top"><p class="tableblock">land use. For example, resources describing zoning
maps, cadastral surveys, and land ownership.</p></td>
</tr>
<tr>
<td class="tableblock halign-left valign-top"><p class="tableblock">society</p></td>
<td class="tableblock halign-left valign-top"><p class="tableblock">characteristics of societies and cultures. For example,
resources describing natural settlements, anthropology, archaeology,
education, traditional beliefs, manners and customs, demographic data,
crime and justice, recreational areas and activities, social impact
assessments, and census information.</p></td>
</tr>
<tr>
<td class="tableblock halign-left valign-top"><p class="tableblock">structure</p></td>
<td class="tableblock halign-left valign-top"><p class="tableblock">man-made construction. For example, resources describing
buildings, museums, churches, factories, housing, monuments, and towers.</p></td>
</tr>
<tr>
<td class="tableblock halign-left valign-top"><p class="tableblock">transportation</p></td>
<td class="tableblock halign-left valign-top"><p class="tableblock">means and aids for conveying people and goods. For
example, resources describing roads, airports and airstrips, shipping
routes, tunnels, nautical charts, vehicle or vessel location,
aeronautical charts, and railways.</p></td>
</tr>
<tr>
<td class="tableblock halign-left valign-top"><p class="tableblock">utilitiesCommunications</p></td>
<td class="tableblock halign-left valign-top"><p class="tableblock">energy, water and waste systems, and
communications infrastructure and services. For example, resources
describing hydroelectricity, geothermal, solar, and nuclear sources of
energy, water purification and distribution, sewage collection and
disposal, electricity and gas distribution, data communication,
telecommunication, radio, and communication networks.</p></td>
</tr>
</tbody>
</table>
<div class="paragraph">
<p><a href="#iso_topic_category">Section 2.23</a></p>
</div>
</div>
<div class="sect2">
<h3 id="related-information-types"><a class="anchor" href="#related-information-types"></a>4.18. Related Information types</h3>
<table class="tableblock frame-all grid-all stretch">
<colgroup>
<col style="width: 30%;">
<col style="width: 70%;">
</colgroup>
<thead>
<tr>
<th class="tableblock halign-left valign-top">Code</th>
<th class="tableblock halign-left valign-top">Description</th>
</tr>
</thead>
<tbody>
<tr>
<td class="tableblock halign-left valign-top"><p class="tableblock">Project home page</p></td>
<td class="tableblock halign-left valign-top"><p class="tableblock">URI to the project home page generating the data.</p></td>
</tr>
<tr>
<td class="tableblock halign-left valign-top"><p class="tableblock">Users guide</p></td>
<td class="tableblock halign-left valign-top"><p class="tableblock">URI to a users guide or product manual for the dataset.</p></td>
</tr>
<tr>
<td class="tableblock halign-left valign-top"><p class="tableblock">Dataset landing page</p></td>
<td class="tableblock halign-left valign-top"><p class="tableblock">A dataset landing page.</p></td>
</tr>
<tr>
<td class="tableblock halign-left valign-top"><p class="tableblock">Observation facility</p></td>
<td class="tableblock halign-left valign-top"><p class="tableblock">For observational data (in situ or remote) an
information page containing more detailed information on the observation
facility following OGC Observations and Measurements or WMO Integrated
Global Observing System approach.</p></td>
</tr>
<tr>
<td class="tableblock halign-left valign-top"><p class="tableblock">Extended metadata</p></td>
<td class="tableblock halign-left valign-top"><p class="tableblock">Additional unspecified metadata on the data.</p></td>
</tr>
</tbody>
</table>
<div class="paragraph">
<p><a href="#related_information">Section 2.22</a></p>
</div>
</div>
<div class="sect2">
<h3 id="data-access-types"><a class="anchor" href="#data-access-types"></a>4.19. Data Access Types</h3>
<table class="tableblock frame-all grid-all stretch">
<colgroup>
<col style="width: 20%;">
<col style="width: 80%;">
</colgroup>
<thead>
<tr>
<th class="tableblock halign-left valign-top">Code</th>
<th class="tableblock halign-left valign-top">Description</th>
</tr>
</thead>
<tbody>
<tr>
<td class="tableblock halign-left valign-top"><p class="tableblock">HTTP</p></td>
<td class="tableblock halign-left valign-top"><p class="tableblock">Direct access to the full data file. May require authentication,
but should point directly to the data file or a catalogue containing the
data.</p></td>
</tr>
<tr>
<td class="tableblock halign-left valign-top"><p class="tableblock">OPeNDAP</p></td>
<td class="tableblock halign-left valign-top"><p class="tableblock">Open-source Project for a Network Data Access Protocol</p></td>
</tr>
<tr>
<td class="tableblock halign-left valign-top"><p class="tableblock">OGC WMS</p></td>
<td class="tableblock halign-left valign-top"><p class="tableblock">OGC Web Mapping Service, URI to GetCapabilities Document.</p></td>
</tr>
<tr>
<td class="tableblock halign-left valign-top"><p class="tableblock">OGC WFS</p></td>
<td class="tableblock halign-left valign-top"><p class="tableblock">OGC Web Feature Service, URI to GetCapabilities Document.</p></td>
</tr>
<tr>
<td class="tableblock halign-left valign-top"><p class="tableblock">OGC WCS</p></td>
<td class="tableblock halign-left valign-top"><p class="tableblock">OGC Web Coverage Service, URI to GetCapabilities Document.</p></td>
</tr>
<tr>
<td class="tableblock halign-left valign-top"><p class="tableblock">FTP</p></td>
<td class="tableblock halign-left valign-top"><p class="tableblock">File Transfer Protocol.</p></td>
</tr>
<tr>
<td class="tableblock halign-left valign-top"><p class="tableblock">ODATA</p></td>
<td class="tableblock halign-left valign-top"><p class="tableblock">Open Data Protocol.</p></td>
</tr>
</tbody>
</table>
<div class="paragraph">
<p><a href="#data_access">Section 2.19</a></p>
</div>
</div>
</div>
</div>
</div>
<div id="footer">
<div id="footer-text">
<<<<<<< HEAD
Last updated 2020-05-07 17:29:43 UTC
=======
Last updated 2020-05-07 16:01:18 UTC
>>>>>>> 93fcc7b1
</div>
</div>
</body>
</html><|MERGE_RESOLUTION|>--- conflicted
+++ resolved
@@ -4514,11 +4514,7 @@
 </div>
 <div id="footer">
 <div id="footer-text">
-<<<<<<< HEAD
 Last updated 2020-05-07 17:29:43 UTC
-=======
-Last updated 2020-05-07 16:01:18 UTC
->>>>>>> 93fcc7b1
 </div>
 </div>
 </body>
